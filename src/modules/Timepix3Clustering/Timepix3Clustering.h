#ifndef TIMEPIX3CLUSTERING_H
#define TIMEPIX3CLUSTERING_H 1

#include <iostream>
#include "TCanvas.h"
#include "TH1F.h"
#include "TH2F.h"
#include "core/module/Module.hpp"
#include "objects/Cluster.h"
#include "objects/Pixel.h"

namespace corryvreckan {
    /** @ingroup Modules
     */
    class Timepix3Clustering : public Module {

    public:
        // Constructors and destructors
        Timepix3Clustering(Configuration config, Detector* detectors);
        ~Timepix3Clustering() {}

        // Functions
        void initialise();
        StatusCode run(Clipboard* clipboard);
<<<<<<< HEAD

    private:
=======
        void finalise();

    private:
        static bool sortByTime(Pixel* pixel1, Pixel* pixel2);
>>>>>>> 26a53301
        void calculateClusterCentre(Cluster*);
        bool touching(Pixel*, Cluster*);
        bool closeInTime(Pixel*, Cluster*);

        // Cluster histograms
        TH1F* clusterSize;
        TH1F* clusterWidthRow;
        TH1F* clusterWidthColumn;
        TH1F* clusterTot;
        TH2F* clusterPositionGlobal;

        double timingCut;
        int neighbour_radius_row;
        int neighbour_radius_col;
    };
} // namespace corryvreckan
#endif // TIMEPIX3CLUSTERING_H<|MERGE_RESOLUTION|>--- conflicted
+++ resolved
@@ -22,15 +22,9 @@
         // Functions
         void initialise();
         StatusCode run(Clipboard* clipboard);
-<<<<<<< HEAD
-
-    private:
-=======
-        void finalise();
 
     private:
         static bool sortByTime(Pixel* pixel1, Pixel* pixel2);
->>>>>>> 26a53301
         void calculateClusterCentre(Cluster*);
         bool touching(Pixel*, Cluster*);
         bool closeInTime(Pixel*, Cluster*);
