#include "Timepix3Clustering.h"

using namespace corryvreckan;
using namespace std;

<<<<<<< HEAD
Timepix3Clustering::Timepix3Clustering(Configuration config, Detector* detector)
    : Module(std::move(config), std::move(detector)) {

    timingCut = m_config.get<double>("timingCut", Units::convert(100, "ns")); // 100 ns
=======
Timepix3Clustering::Timepix3Clustering(Configuration config, std::vector<Detector*> detectors)
    : Module(std::move(config), std::move(detectors)) {
    timingCut = m_config.get<double>("timingCut", static_cast<double>(Units::convert(100, "ns"))); // 100 ns
>>>>>>> 26a53301
    neighbour_radius_row = m_config.get<int>("neighbour_radius_row", 1);
    neighbour_radius_col = m_config.get<int>("neighbour_radius_col", 1);
}

void Timepix3Clustering::initialise() {

    auto detector = get_detectors().front();

    // Cluster plots
    string name = "clusterSize_" + detector->name();
    clusterSize = new TH1F(name.c_str(), name.c_str(), 100, 0, 100);
    name = "clusterWidthRow_" + detector->name();
    clusterWidthRow = new TH1F(name.c_str(), name.c_str(), 25, 0, 25);
    name = "clusterWidthColumn_" + detector->name();
    clusterWidthColumn = new TH1F(name.c_str(), name.c_str(), 100, 0, 100);
    name = "clusterTot_" + detector->name();
    clusterTot = new TH1F(name.c_str(), name.c_str(), 10000, 0, 100000);
    name = "clusterPositionGlobal_" + detector->name();
    clusterPositionGlobal = new TH2F(name.c_str(), name.c_str(), 400, -10., 10., 400, -10., 10.);
}

// Sort function for pixels from low to high times
bool Timepix3Clustering::sortByTime(Pixel* pixel1, Pixel* pixel2) {
    return (pixel1->timestamp() < pixel2->timestamp());
}

StatusCode Timepix3Clustering::run(Clipboard* clipboard) {

    auto detector = get_detectors().front();

    // Check if they are a Timepix3
    if(detector->type() != "Timepix3") {
        return Success;
    }

    // Get the pixels
    Pixels* pixels = (Pixels*)clipboard->get(detector->name(), "pixels");
    if(pixels == NULL) {
        LOG(DEBUG) << "Detector " << detector->name() << " does not have any pixels on the clipboard";
        return Success;
    }
    LOG(DEBUG) << "Picked up " << pixels->size() << " pixels for device " << detector->name();

    // Sort the pixels from low to high timestamp
    std::sort(pixels->begin(), pixels->end(), sortByTime);
    int totalPixels = pixels->size();

    // Make the cluster storage
    Clusters* deviceClusters = new Clusters();

    // Keep track of which pixels are used
    map<Pixel*, bool> used;

    // Start to cluster
    for(int iP = 0; iP < pixels->size(); iP++) {
        Pixel* pixel = (*pixels)[iP];

        // Check if pixel is used
        if(used[pixel])
            continue;

<<<<<<< HEAD
        if(pixel->adc() == 0.)
            continue;

        // Make the new cluster object
        Cluster* cluster = new Cluster();
        LOG(DEBUG) << "==== New cluster";

        // Keep adding hits to the cluster until no more are found
        cluster->addPixel(pixel);
        double clusterTime = pixel->timestamp();
        used[pixel] = true;
        LOG(DEBUG) << "Adding pixel: " << pixel->row() << "," << pixel->column();
        int nPixels = 0;
        while(cluster->size() != nPixels) {

            nPixels = cluster->size();
            // Loop over all pixels
            for(int iNeighbour = (iP + 1); iNeighbour < totalPixels; iNeighbour++) {
                Pixel* neighbour = (*pixels)[iNeighbour];
                // Check if they are compatible in time with the cluster pixels
                if((neighbour->timestamp() - clusterTime) > timingCut)
                    break;
                //          if(!closeInTime(neighbour,cluster)) break;
                // Check if they have been used
                if(used[neighbour])
                    continue;

                if(neighbour->adc() == 0.)
                    continue;

                // Check if they are touching cluster pixels
                if(!touching(neighbour, cluster))
                    continue;

                // Add to cluster
                cluster->addPixel(neighbour);
                clusterTime = neighbour->timestamp();
                used[neighbour] = true;
                LOG(DEBUG) << "Adding pixel: " << neighbour->row() << "," << neighbour->column() << " time "
                           << Units::display(neighbour->timestamp(), {"ns", "us", "s"});
=======
        // Get the pixels
        Pixels* pixels = reinterpret_cast<Pixels*>(clipboard->get(detector->name(), "pixels"));
        if(pixels == nullptr) {
            LOG(DEBUG) << "Detector " << detector->name() << " does not have any pixels on the clipboard";
            continue;
        }
        LOG(DEBUG) << "Picked up " << pixels->size() << " pixels for device " << detector->name();

        //    if(pixels->size() > 500.){
        //      LOG(DEBUG) <<"Skipping large event with "<<pixels->size()<<" pixels
        //      for device "<<detector->name();
        //      continue;
        //    }

        // Sort the pixels from low to high timestamp
        std::sort(pixels->begin(), pixels->end(), sortByTime);
        size_t totalPixels = pixels->size();

        // Make the cluster storage
        Clusters* deviceClusters = new Clusters();

        // Keep track of which pixels are used
        map<Pixel*, bool> used;

        // Start to cluster
        for(size_t iP = 0; iP < pixels->size(); iP++) {
            Pixel* pixel = (*pixels)[iP];

            // Check if pixel is used
            if(used[pixel]) {
                continue;
            }

            if(pixel->adc() == 0.) {
                continue;
            }

            // Make the new cluster object
            Cluster* cluster = new Cluster();
            LOG(DEBUG) << "==== New cluster";

            // Keep adding hits to the cluster until no more are found
            cluster->addPixel(pixel);
            double clusterTime = pixel->timestamp();
            used[pixel] = true;
            LOG(DEBUG) << "Adding pixel: " << pixel->row() << "," << pixel->column();
            size_t nPixels = 0;
            while(cluster->size() != nPixels) {

                nPixels = cluster->size();
                // Loop over all pixels
                for(size_t iNeighbour = (iP + 1); iNeighbour < totalPixels; iNeighbour++) {
                    Pixel* neighbour = (*pixels)[iNeighbour];
                    // Check if they are compatible in time with the cluster pixels
                    if((neighbour->timestamp() - clusterTime) > timingCut)
                        break;
                    //          if(!closeInTime(neighbour,cluster)) break;
                    // Check if they have been used
                    if(used[neighbour])
                        continue;

                    if(neighbour->adc() == 0.)
                        continue;

                    // Check if they are touching cluster pixels
                    if(!touching(neighbour, cluster))
                        continue;

                    // Add to cluster
                    cluster->addPixel(neighbour);
                    clusterTime = neighbour->timestamp();
                    used[neighbour] = true;
                    LOG(DEBUG) << "Adding pixel: " << neighbour->row() << "," << neighbour->column() << " time "
                               << Units::display(neighbour->timestamp(), {"ns", "us", "s"});
                }
>>>>>>> 26a53301
            }
        }

        // Finalise the cluster and save it
        calculateClusterCentre(cluster);

<<<<<<< HEAD
        // Fill cluster histograms
        clusterSize->Fill(cluster->size());
        clusterWidthRow->Fill(cluster->rowWidth());
        clusterWidthColumn->Fill(cluster->columnWidth());
        clusterTot->Fill(cluster->tot());
        clusterPositionGlobal->Fill(cluster->globalX(), cluster->globalY());
=======
            // Fill cluster histograms
            clusterSize[detector->name()]->Fill(static_cast<double>(cluster->size()));
            clusterWidthRow[detector->name()]->Fill(cluster->rowWidth());
            clusterWidthColumn[detector->name()]->Fill(cluster->columnWidth());
            clusterTot[detector->name()]->Fill(cluster->tot());
            clusterPositionGlobal[detector->name()]->Fill(cluster->globalX(), cluster->globalY());
>>>>>>> 26a53301

        deviceClusters->push_back(cluster);
    }

<<<<<<< HEAD
    // Put the clusters on the clipboard
    if(deviceClusters->size() > 0) {
        clipboard->put(detector->name(), "clusters", (Objects*)deviceClusters);
=======
        // Put the clusters on the clipboard
        if(deviceClusters->size() > 0) {
            clipboard->put(detector->name(), "clusters", reinterpret_cast<Objects*>(deviceClusters));
        }
        LOG(DEBUG) << "Made " << deviceClusters->size() << " clusters for device " << detector->name();
>>>>>>> 26a53301
    }
    LOG(DEBUG) << "Made " << deviceClusters->size() << " clusters for device " << detector->name();

    return Success;
}

// Check if a pixel touches any of the pixels in a cluster
bool Timepix3Clustering::touching(Pixel* neighbour, Cluster* cluster) {

    bool Touching = false;

    for(auto pixel : (*cluster->pixels())) {
        int row_distance = abs(pixel->row() - neighbour->row());
        int col_distance = abs(pixel->column() - neighbour->column());

        if(row_distance <= neighbour_radius_row && col_distance <= neighbour_radius_col) {
            if(row_distance > 1 || col_distance > 1) {
                cluster->setSplit(true);
            }
            Touching = true;
            break;
        }
    }
    return Touching;
}

// Check if a pixel is close in time to the pixels of a cluster
bool Timepix3Clustering::closeInTime(Pixel* neighbour, Cluster* cluster) {

    bool CloseInTime = false;

    Pixels* pixels = cluster->pixels();
    for(size_t iPix = 0; iPix < pixels->size(); iPix++) {

        double timeDifference = abs(neighbour->timestamp() - (*pixels)[iPix]->timestamp());
        if(timeDifference < timingCut)
            CloseInTime = true;
    }
    return CloseInTime;
}

void Timepix3Clustering::calculateClusterCentre(Cluster* cluster) {

    // Empty variables to calculate cluster position
    double row(0), column(0), tot(0);

    // Get the pixels on this cluster
    Pixels* pixels = cluster->pixels();
    string detectorID = (*pixels)[0]->detectorID();
    double timestamp = (*pixels)[0]->timestamp();

    // Loop over all pixels
    for(auto& pixel : (*pixels)) {
        double pixelToT = pixel->adc();
        if(pixelToT == 0) {
            LOG(DEBUG) << "Pixel with ToT 0!";
            pixelToT = 1;
        }
        tot += pixelToT;
        row += (pixel->row() * pixelToT);
        column += (pixel->column() * pixelToT);
        if(pixel->timestamp() < timestamp)
            timestamp = pixel->timestamp();
    }
    // Row and column positions are tot-weighted
    row /= (tot > 0 ? tot : 1);
    column /= (tot > 0 ? tot : 1);
    auto detector = get_detector(detectorID);

    // Create object with local cluster position
    PositionVector3D<Cartesian3D<double>> positionLocal(detector->pitch().X() * (column - detector->nPixelsX() / 2),
                                                        detector->pitch().Y() * (row - detector->nPixelsY() / 2),
                                                        0);
    // Calculate global cluster position
    PositionVector3D<Cartesian3D<double>> positionGlobal = detector->localToGlobal(positionLocal);

    // Set the cluster parameters
    cluster->setRow(row);
    cluster->setColumn(column);
    cluster->setTot(tot);

    // Set uncertainty on position from intrinstic detector resolution:
    cluster->setError(detector->resolution());

    cluster->setTimestamp(timestamp);
    cluster->setDetectorID(detectorID);
    cluster->setClusterCentre(positionGlobal.X(), positionGlobal.Y(), positionGlobal.Z());
    cluster->setClusterCentreLocal(positionLocal.X(), positionLocal.Y(), positionLocal.Z());
}<|MERGE_RESOLUTION|>--- conflicted
+++ resolved
@@ -3,16 +3,10 @@
 using namespace corryvreckan;
 using namespace std;
 
-<<<<<<< HEAD
 Timepix3Clustering::Timepix3Clustering(Configuration config, Detector* detector)
     : Module(std::move(config), std::move(detector)) {
 
-    timingCut = m_config.get<double>("timingCut", Units::convert(100, "ns")); // 100 ns
-=======
-Timepix3Clustering::Timepix3Clustering(Configuration config, std::vector<Detector*> detectors)
-    : Module(std::move(config), std::move(detectors)) {
     timingCut = m_config.get<double>("timingCut", static_cast<double>(Units::convert(100, "ns"))); // 100 ns
->>>>>>> 26a53301
     neighbour_radius_row = m_config.get<int>("neighbour_radius_row", 1);
     neighbour_radius_col = m_config.get<int>("neighbour_radius_col", 1);
 }
@@ -49,8 +43,8 @@
     }
 
     // Get the pixels
-    Pixels* pixels = (Pixels*)clipboard->get(detector->name(), "pixels");
-    if(pixels == NULL) {
+    Pixels* pixels = reinterpret_cast<Pixels*>(clipboard->get(detector->name(), "pixels"));
+    if(pixels == nullptr) {
         LOG(DEBUG) << "Detector " << detector->name() << " does not have any pixels on the clipboard";
         return Success;
     }
@@ -58,7 +52,7 @@
 
     // Sort the pixels from low to high timestamp
     std::sort(pixels->begin(), pixels->end(), sortByTime);
-    int totalPixels = pixels->size();
+    size_t totalPixels = pixels->size();
 
     // Make the cluster storage
     Clusters* deviceClusters = new Clusters();
@@ -67,16 +61,17 @@
     map<Pixel*, bool> used;
 
     // Start to cluster
-    for(int iP = 0; iP < pixels->size(); iP++) {
+    for(size_t iP = 0; iP < pixels->size(); iP++) {
         Pixel* pixel = (*pixels)[iP];
 
         // Check if pixel is used
-        if(used[pixel])
+        if(used[pixel]) {
             continue;
-
-<<<<<<< HEAD
-        if(pixel->adc() == 0.)
+        }
+
+        if(pixel->adc() == 0.) {
             continue;
+        }
 
         // Make the new cluster object
         Cluster* cluster = new Cluster();
@@ -87,12 +82,12 @@
         double clusterTime = pixel->timestamp();
         used[pixel] = true;
         LOG(DEBUG) << "Adding pixel: " << pixel->row() << "," << pixel->column();
-        int nPixels = 0;
+        size_t nPixels = 0;
         while(cluster->size() != nPixels) {
 
             nPixels = cluster->size();
             // Loop over all pixels
-            for(int iNeighbour = (iP + 1); iNeighbour < totalPixels; iNeighbour++) {
+            for(size_t iNeighbour = (iP + 1); iNeighbour < totalPixels; iNeighbour++) {
                 Pixel* neighbour = (*pixels)[iNeighbour];
                 // Check if they are compatible in time with the cluster pixels
                 if((neighbour->timestamp() - clusterTime) > timingCut)
@@ -115,119 +110,25 @@
                 used[neighbour] = true;
                 LOG(DEBUG) << "Adding pixel: " << neighbour->row() << "," << neighbour->column() << " time "
                            << Units::display(neighbour->timestamp(), {"ns", "us", "s"});
-=======
-        // Get the pixels
-        Pixels* pixels = reinterpret_cast<Pixels*>(clipboard->get(detector->name(), "pixels"));
-        if(pixels == nullptr) {
-            LOG(DEBUG) << "Detector " << detector->name() << " does not have any pixels on the clipboard";
-            continue;
-        }
-        LOG(DEBUG) << "Picked up " << pixels->size() << " pixels for device " << detector->name();
-
-        //    if(pixels->size() > 500.){
-        //      LOG(DEBUG) <<"Skipping large event with "<<pixels->size()<<" pixels
-        //      for device "<<detector->name();
-        //      continue;
-        //    }
-
-        // Sort the pixels from low to high timestamp
-        std::sort(pixels->begin(), pixels->end(), sortByTime);
-        size_t totalPixels = pixels->size();
-
-        // Make the cluster storage
-        Clusters* deviceClusters = new Clusters();
-
-        // Keep track of which pixels are used
-        map<Pixel*, bool> used;
-
-        // Start to cluster
-        for(size_t iP = 0; iP < pixels->size(); iP++) {
-            Pixel* pixel = (*pixels)[iP];
-
-            // Check if pixel is used
-            if(used[pixel]) {
-                continue;
-            }
-
-            if(pixel->adc() == 0.) {
-                continue;
-            }
-
-            // Make the new cluster object
-            Cluster* cluster = new Cluster();
-            LOG(DEBUG) << "==== New cluster";
-
-            // Keep adding hits to the cluster until no more are found
-            cluster->addPixel(pixel);
-            double clusterTime = pixel->timestamp();
-            used[pixel] = true;
-            LOG(DEBUG) << "Adding pixel: " << pixel->row() << "," << pixel->column();
-            size_t nPixels = 0;
-            while(cluster->size() != nPixels) {
-
-                nPixels = cluster->size();
-                // Loop over all pixels
-                for(size_t iNeighbour = (iP + 1); iNeighbour < totalPixels; iNeighbour++) {
-                    Pixel* neighbour = (*pixels)[iNeighbour];
-                    // Check if they are compatible in time with the cluster pixels
-                    if((neighbour->timestamp() - clusterTime) > timingCut)
-                        break;
-                    //          if(!closeInTime(neighbour,cluster)) break;
-                    // Check if they have been used
-                    if(used[neighbour])
-                        continue;
-
-                    if(neighbour->adc() == 0.)
-                        continue;
-
-                    // Check if they are touching cluster pixels
-                    if(!touching(neighbour, cluster))
-                        continue;
-
-                    // Add to cluster
-                    cluster->addPixel(neighbour);
-                    clusterTime = neighbour->timestamp();
-                    used[neighbour] = true;
-                    LOG(DEBUG) << "Adding pixel: " << neighbour->row() << "," << neighbour->column() << " time "
-                               << Units::display(neighbour->timestamp(), {"ns", "us", "s"});
-                }
->>>>>>> 26a53301
             }
         }
 
         // Finalise the cluster and save it
         calculateClusterCentre(cluster);
 
-<<<<<<< HEAD
         // Fill cluster histograms
-        clusterSize->Fill(cluster->size());
+        clusterSize->Fill(static_cast<double>(cluster->size()));
         clusterWidthRow->Fill(cluster->rowWidth());
         clusterWidthColumn->Fill(cluster->columnWidth());
         clusterTot->Fill(cluster->tot());
         clusterPositionGlobal->Fill(cluster->globalX(), cluster->globalY());
-=======
-            // Fill cluster histograms
-            clusterSize[detector->name()]->Fill(static_cast<double>(cluster->size()));
-            clusterWidthRow[detector->name()]->Fill(cluster->rowWidth());
-            clusterWidthColumn[detector->name()]->Fill(cluster->columnWidth());
-            clusterTot[detector->name()]->Fill(cluster->tot());
-            clusterPositionGlobal[detector->name()]->Fill(cluster->globalX(), cluster->globalY());
->>>>>>> 26a53301
 
         deviceClusters->push_back(cluster);
     }
 
-<<<<<<< HEAD
     // Put the clusters on the clipboard
     if(deviceClusters->size() > 0) {
-        clipboard->put(detector->name(), "clusters", (Objects*)deviceClusters);
-=======
-        // Put the clusters on the clipboard
-        if(deviceClusters->size() > 0) {
-            clipboard->put(detector->name(), "clusters", reinterpret_cast<Objects*>(deviceClusters));
-        }
-        LOG(DEBUG) << "Made " << deviceClusters->size() << " clusters for device " << detector->name();
->>>>>>> 26a53301
+        clipboard->put(detector->name(), "clusters", reinterpret_cast<Objects*>(deviceClusters));
     }
     LOG(DEBUG) << "Made " << deviceClusters->size() << " clusters for device " << detector->name();
 
