--- conflicted
+++ resolved
@@ -66,19 +66,13 @@
 
     // Make a local copy and store it
     for(auto& track : tracks) {
-        auto associated_clusters = track->associatedClusters(m_detector->getName());
+        auto associated_clusters = track->getAssociatedClusters(m_detector->getName());
 
         // Apply selection to tracks for alignment
         if(m_pruneTracks) {
             // Only allow one associated cluster:
-<<<<<<< HEAD
             if(associated_clusters.size() > m_maxAssocClusters) {
                 LOG(DEBUG) << "Discarded track with " << associated_clusters.size() << " associated clusters";
-=======
-            if(track->getAssociatedClusters(m_detector->getName()).size() > m_maxAssocClusters) {
-                LOG(DEBUG) << "Discarded track with " << track->getAssociatedClusters(m_detector->getName()).size()
-                           << " associated clusters";
->>>>>>> 19387e15
                 m_discardedtracks++;
                 continue;
             }
@@ -98,14 +92,7 @@
         alignmentclusters.insert(alignmentclusters.end(), associated_clusters.begin(), associated_clusters.end());
 
         // Find the cluster that needs to have its position recalculated
-<<<<<<< HEAD
         for(auto& associated_cluster : associated_clusters) {
-=======
-        for(auto& associatedCluster : track->getAssociatedClusters(m_detector->getName())) {
-            if(associatedCluster->detectorID() != m_detector->getName()) {
-                continue;
-            }
->>>>>>> 19387e15
             // Local position of the cluster
             auto position = associated_cluster->local();
 
@@ -165,13 +152,7 @@
 
     // Loop over all tracks
     for(auto& track : globalTracks) {
-<<<<<<< HEAD
-        LOG(TRACE) << "track has chi2 " << track->chi2();
-=======
         LOG(TRACE) << "track has chi2 " << track->getChi2();
-        auto detector = track->getClusters().front()->detectorID();
-        LOG(TRACE) << "- track has gradient " << track->getDirection(detector) << " at detector " << detector;
->>>>>>> 19387e15
 
         // Find the cluster that needs to have its position recalculated
         for(auto& associatedCluster : track->getAssociatedClusters(globalDetector->getName())) {
