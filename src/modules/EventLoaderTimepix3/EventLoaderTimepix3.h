--- conflicted
+++ resolved
@@ -83,8 +83,6 @@
         bool m_shutterOpen;
         int m_prevTriggerNumber;
         int m_triggerOverflowCounter;
-<<<<<<< HEAD
-=======
 
         template <typename T> struct CompareTimeGreater {
             bool operator()(const std::shared_ptr<T> a, const std::shared_ptr<T> b) {
@@ -95,7 +93,6 @@
         std::priority_queue<std::shared_ptr<Pixel>, PixelVector, CompareTimeGreater<Pixel>> sorted_pixels_;
         std::priority_queue<std::shared_ptr<SpidrSignal>, SpidrSignalVector, CompareTimeGreater<SpidrSignal>>
             sorted_signals_;
->>>>>>> b55336f1
     };
 } // namespace corryvreckan
 #endif // TIMEPIX3EVENTLOADER_H