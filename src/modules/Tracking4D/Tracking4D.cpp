#include "Tracking4D.h"
#include <TCanvas.h>
#include <TDirectory.h>
#include "objects/KDTree.hpp"

using namespace corryvreckan;
using namespace std;

Tracking4D::Tracking4D(Configuration config, std::vector<std::shared_ptr<Detector>> detectors)
    : Module(std::move(config), std::move(detectors)) {

    // timing cut, relative (x * time_resolution) or absolute:
    if(m_config.count({"time_cut_rel", "time_cut_abs"}) > 1) {
        throw InvalidCombinationError(
            m_config, {"time_cut_rel", "time_cut_abs"}, "Absolute and relative time cuts are mutually exclusive.");
    } else if(m_config.has("time_cut_abs")) {
        double time_cut_abs_ = m_config.get<double>("time_cut_abs");
        for(auto& detector : get_detectors()) {
            time_cuts_[detector] = time_cut_abs_;
        }
    } else {
        double time_cut_rel_ = m_config.get<double>("time_cut_rel", 3.0);
        for(auto& detector : get_detectors()) {
            time_cuts_[detector] = detector->getTimeResolution() * time_cut_rel_;
        }
    }
    minHitsOnTrack = m_config.get<size_t>("min_hits_on_track", 6);
    excludeDUT = m_config.get<bool>("exclude_dut", true);
    requireDetectors = m_config.getArray<std::string>("require_detectors", {""});
    timestampFrom = m_config.get<std::string>("timestamp_from", {});
<<<<<<< HEAD
    trackModel = m_config.get<std::string>("track_model", "straightline");
=======

    // spatial cut, relative (x * spatial_resolution) or absolute:
    if(m_config.count({"spatial_cut_rel", "spatial_cut_abs"}) > 1) {
        throw InvalidCombinationError(
            m_config, {"spatial_cut_rel", "spatial_cut_abs"}, "Absolute and relative spatial cuts are mutually exclusive.");
    } else if(m_config.has("spatial_cut_abs")) {
        auto spatial_cut_abs_ = m_config.get<XYVector>("spatial_cut_abs");
        for(auto& detector : get_detectors()) {
            spatial_cuts_[detector] = spatial_cut_abs_;
        }
    } else {
        // default is 3.0 * spatial_resolution
        auto spatial_cut_rel_ = m_config.get<double>("spatial_cut_rel", 3.0);
        for(auto& detector : get_detectors()) {
            spatial_cuts_[detector] = detector->getSpatialResolution() * spatial_cut_rel_;
        }
    }
>>>>>>> 151f3e80
}

void Tracking4D::initialise() {

    // Set up histograms
    std::string title = "Track #chi^{2};#chi^{2};events";
    trackChi2 = new TH1F("trackChi2", title.c_str(), 150, 0, 150);
    title = "Track #chi^{2}/ndof;#chi^{2}/ndof;events";
    trackChi2ndof = new TH1F("trackChi2ndof", title.c_str(), 100, 0, 50);
    title = "Clusters per track;clusters;tracks";
    clustersPerTrack = new TH1F("clustersPerTrack", title.c_str(), 10, 0, 10);
    title = "Track multiplicity;tracks;events";
    tracksPerEvent = new TH1F("tracksPerEvent", title.c_str(), 100, 0, 100);
    title = "Track angle X;angle_{x} [rad];events";
    trackAngleX = new TH1F("trackAngleX", title.c_str(), 2000, -0.01, 0.01);
    title = "Track angle Y;angle_{y} [rad];events";
    trackAngleY = new TH1F("trackAngleY", title.c_str(), 2000, -0.01, 0.01);

    // Loop over all planes
    for(auto& detector : get_detectors()) {
        auto detectorID = detector->name();

        // Do not create plots for detectors not participating in the tracking:
        if(excludeDUT && detector->isDUT()) {
            continue;
        }

        // Do not created plots for auxiliary detectors:
        if(detector->isAuxiliary()) {
            continue;
        }

        TDirectory* directory = getROOTDirectory();
        TDirectory* local_directory = directory->mkdir(detectorID.c_str());
        if(local_directory == nullptr) {
            throw RuntimeError("Cannot create or access local ROOT directory for module " + this->getUniqueName());
        }
        local_directory->cd();

        title = detectorID + " Residual X;x_{track}-x [mm];events";
        residualsX[detectorID] = new TH1F("residualsX", title.c_str(), 500, -0.1, 0.1);
        title = detectorID + " Residual X, size 1;x_{track}-x [mm];events";
        residualsXwidth1[detectorID] = new TH1F("residualsXwidth1", title.c_str(), 500, -0.1, 0.1);
        title = detectorID + " Residual X, size 2;x_{track}-x [mm];events";
        residualsXwidth2[detectorID] = new TH1F("residualsXwidth2", title.c_str(), 500, -0.1, 0.1);
        title = detectorID + " Residual X, size 3;x_{track}-x [mm];events";
        residualsXwidth3[detectorID] = new TH1F("residualsXwidth3", title.c_str(), 500, -0.1, 0.1);
        title = detectorID + " Residual Y;y_{track}-y [mm];events";
        residualsY[detectorID] = new TH1F("residualsY", title.c_str(), 500, -0.1, 0.1);
        title = detectorID + " Residual Y, size 1;y_{track}-y [mm];events";
        residualsYwidth1[detectorID] = new TH1F("residualsYwidth1", title.c_str(), 500, -0.1, 0.1);
        title = detectorID + " Residual Y, size 2;y_{track}-y [mm];events";
        residualsYwidth2[detectorID] = new TH1F("residualsYwidth2", title.c_str(), 500, -0.1, 0.1);
        title = detectorID + " Residual Y, size 3;y_{track}-y [mm];events";
        residualsYwidth3[detectorID] = new TH1F("residualsYwidth3", title.c_str(), 500, -0.1, 0.1);

        directory->cd();
    }
}

StatusCode Tracking4D::run(std::shared_ptr<Clipboard> clipboard) {

    LOG(DEBUG) << "Start of event";
    // Container for all clusters, and detectors in tracking
    map<string, KDTree*> trees;
    vector<string> detectors;
    std::shared_ptr<ClusterVector> referenceClusters = nullptr;

    // Loop over all planes and get clusters
    bool firstDetector = true;
    std::string seedPlane;
    for(auto& detector : get_detectors()) {
        string detectorID = detector->name();

        // Get the clusters
        auto tempClusters = clipboard->getData<Cluster>(detectorID);
        if(tempClusters == nullptr || tempClusters->size() == 0) {
            LOG(DEBUG) << "Detector " << detectorID << " does not have any clusters on the clipboard";
        } else {
            // Store them
            LOG(DEBUG) << "Picked up " << tempClusters->size() << " clusters from " << detectorID;
            if(firstDetector && !detector->isDUT()) {
                referenceClusters = tempClusters;
                time_cut_reference_ = time_cuts_[detector];
                seedPlane = detector->name();
                LOG(DEBUG) << "Seed plane is " << seedPlane;
                firstDetector = false;
            }

            KDTree* clusterTree = new KDTree();
            clusterTree->buildTimeTree(*tempClusters);
            trees[detectorID] = clusterTree;
            detectors.push_back(detectorID);
        }
    }

    // If there are no detectors then stop trying to track
    if(detectors.empty() || referenceClusters == nullptr) {
        // Clean up tree objects
        for(auto tree = trees.cbegin(); tree != trees.cend();) {
            delete tree->second;
            tree = trees.erase(tree);
        }

        return StatusCode::Success;
    }

    // Output track container
    auto tracks = std::make_shared<TrackVector>();

    // Loop over all clusters
    for(auto& cluster : (*referenceClusters)) {

        // Make a new track
        LOG(DEBUG) << "Looking at next seed cluster";

        auto track = Track::Factory(trackModel);
        // Add the cluster to the track
        track->addCluster(cluster);
        track->setTimestamp(cluster->timestamp());

        // Loop over each subsequent plane and look for a cluster within the timing cuts
        for(auto& detectorID : detectors) {
            // Get the detector
            auto det = get_detector(detectorID);

            if(trees.count(detectorID) == 0) {
                LOG(TRACE) << "Skipping detector " << det->name() << " as it has 0 clusters.";
                continue;
            }

            if(detectorID == seedPlane) {
                LOG(TRACE) << "Skipping seed plane " << det->name();
                continue;
            }

            // Check if the DUT should be excluded and obey:
            if(excludeDUT && det->isDUT()) {
                LOG(DEBUG) << "Skipping DUT plane.";
                continue;
            }

            // Get all neighbours within the timing cut
            LOG(DEBUG) << "Searching for neighbouring cluster on device " << detectorID;
            LOG(DEBUG) << "- cluster time is " << Units::display(cluster->timestamp(), {"ns", "us", "s"});
            Cluster* closestCluster = nullptr;

            // Use spatial cut only as initial value (check if cluster is ellipse defined by cuts is done below):
            double closestClusterDistance =
                sqrt(spatial_cuts_[det].x() * spatial_cuts_[det].x() + spatial_cuts_[det].y() * spatial_cuts_[det].y());
            // For default configuration, comparing time cuts calculated from the time resolution of the current detector and
            // the first plane in Z,
            // and taking the maximal value as the cut in time for track-cluster association
            // If an absolute cut is to be used, then time_cut_reference_=time_cuts_[det]= time_cut_abs parameter
            double timeCut = std::max(time_cut_reference_, time_cuts_[det]);
            LOG(TRACE) << "Reference calcuated time cut = " << Units::display(time_cut_reference_, {"ns", "us", "s"})
                       << "; detector plane " << detectorID
                       << " calculated time cut = " << Units::display(time_cuts_[det], {"ns", "us", "s"});
            LOG(DEBUG) << "Using timing cut of " << Units::display(timeCut, {"ns", "us", "s"});
            auto neighbours = trees[detectorID]->getAllClustersInTimeWindow(cluster, timeCut);

            LOG(DEBUG) << "- found " << neighbours.size() << " neighbours";

            // Now look for the spatially closest cluster on the next plane
            double interceptX, interceptY;
            if(track->nClusters() > 1) {
                track->fit();

                PositionVector3D<Cartesian3D<double>> interceptPoint = det->getIntercept(track);
                interceptX = interceptPoint.X();
                interceptY = interceptPoint.Y();
            } else {
                interceptX = cluster->global().x();
                interceptY = cluster->global().y();
            }

            // Loop over each neighbour in time
            for(size_t ne = 0; ne < neighbours.size(); ne++) {
                Cluster* newCluster = neighbours[ne];

                // Calculate the distance to the previous plane's cluster/intercept
                double distanceX = interceptX - newCluster->global().x();
                double distanceY = interceptY - newCluster->global().y();
                double distance = sqrt(distanceX * distanceX + distanceY * distanceY);

                // Check if newCluster lies within ellipse defined by spatial cuts around intercept,
                // following this example:
                // https://www.geeksforgeeks.org/check-if-a-point-is-inside-outside-or-on-the-ellipse/
                //
                // ellipse defined by: x^2/a^2 + y^2/b^2 = 1: on ellipse,
                //                                       > 1: outside,
                //                                       < 1: inside
                // Continue if outside of ellipse:

                double norm = (distanceX * distanceX) / (spatial_cuts_[det].x() * spatial_cuts_[det].x()) +
                              (distanceY * distanceY) / (spatial_cuts_[det].y() * spatial_cuts_[det].y());

                if(norm > 1) {
                    continue;
                }

                // If this is the closest keep it
                if(distance < closestClusterDistance) {
                    closestClusterDistance = distance;
                    closestCluster = newCluster;
                }
            }

            if(closestCluster == nullptr) {
                LOG(DEBUG) << "No cluster within spatial cut.";
                continue;
            }

            // Add the cluster to the track
            LOG(DEBUG) << "- added cluster to track";
            track->addCluster(closestCluster);
        } //*/

        // check if track has required detector(s):
        auto foundRequiredDetector = [this](Track* t) {
            for(auto& requireDet : requireDetectors) {
                if(!requireDet.empty() && !t->hasDetector(requireDet)) {
                    LOG(DEBUG) << "No cluster from required detector " << requireDet << " on the track.";
                    return false;
                }
            }
            return true;
        };
        if(!foundRequiredDetector(track)) {
            delete track;
            continue;
        }

        // Now should have a track with one cluster from each plane
        if(track->nClusters() < minHitsOnTrack) {
            LOG(DEBUG) << "Not enough clusters on the track, found " << track->nClusters() << " but " << minHitsOnTrack
                       << " required.";
            delete track;
            continue;
        }

        // Fit the track and save it
        track->fit();
        tracks->push_back(track);

        // Fill histograms
        trackChi2->Fill(track->chi2());
        clustersPerTrack->Fill(static_cast<double>(track->nClusters()));
        trackChi2ndof->Fill(track->chi2ndof());
        trackAngleX->Fill(atan(track->direction(track->clusters().front()->detectorID()).X()));
        trackAngleY->Fill(atan(track->direction(track->clusters().front()->detectorID()).Y()));

        // Make residuals
        auto trackClusters = track->clusters();
        for(auto& trackCluster : trackClusters) {
            string detectorID = trackCluster->detectorID();
            ROOT::Math::XYZPoint intercept = track->intercept(trackCluster->global().z());
            residualsX[detectorID]->Fill(intercept.X() - trackCluster->global().x());
            if(trackCluster->columnWidth() == 1)
                residualsXwidth1[detectorID]->Fill(intercept.X() - trackCluster->global().x());
            if(trackCluster->columnWidth() == 2)
                residualsXwidth2[detectorID]->Fill(intercept.X() - trackCluster->global().x());
            if(trackCluster->columnWidth() == 3)
                residualsXwidth3[detectorID]->Fill(intercept.X() - trackCluster->global().x());
            residualsY[detectorID]->Fill(intercept.Y() - trackCluster->global().y());
            if(trackCluster->rowWidth() == 1)
                residualsYwidth1[detectorID]->Fill(intercept.Y() - trackCluster->global().y());
            if(trackCluster->rowWidth() == 2)
                residualsYwidth2[detectorID]->Fill(intercept.Y() - trackCluster->global().y());
            if(trackCluster->rowWidth() == 3)
                residualsYwidth3[detectorID]->Fill(intercept.Y() - trackCluster->global().y());
        }

        if(timestampFrom.empty()) {
            // Improve the track timestamp by taking the average of all planes
            double avg_track_time = 0;
            for(auto& trackCluster : trackClusters) {
                avg_track_time += static_cast<double>(Units::convert(trackCluster->timestamp(), "ns"));
                avg_track_time -= static_cast<double>(Units::convert(trackCluster->global().z(), "mm") / (299.792458));
            }
            track->setTimestamp(avg_track_time / static_cast<double>(track->nClusters()));
            LOG(DEBUG) << "Using average cluster timestamp of "
                       << Units::display(avg_track_time / static_cast<double>(track->nClusters()), "us")
                       << " as track timestamp.";
        } else if(track->hasDetector(timestampFrom)) {
            // use timestamp of required detector:
            double track_timestamp = track->getClusterFromDetector(timestampFrom)->timestamp();
            LOG(DEBUG) << "Found cluster for detector " << timestampFrom << ", adding timestamp "
                       << Units::display(track_timestamp, "us") << " to track.";
            track->setTimestamp(track_timestamp);
        } else {
            LOG(ERROR) << "Cannot assign timestamp to track. Use average cluster timestamp for track or set detector to set "
                          "track timestamp. Please update the configuration file.";
            return StatusCode::Failure;
        }
    }

    tracksPerEvent->Fill(static_cast<double>(tracks->size()));

    // Save the tracks on the clipboard
    if(tracks->size() > 0) {
        clipboard->putData(tracks);
    }

    // Clean up tree objects
    for(auto tree = trees.cbegin(); tree != trees.cend();) {
        delete tree->second;
        tree = trees.erase(tree);
    }

    LOG(DEBUG) << "End of event";
    return StatusCode::Success;
}<|MERGE_RESOLUTION|>--- conflicted
+++ resolved
@@ -28,10 +28,7 @@
     excludeDUT = m_config.get<bool>("exclude_dut", true);
     requireDetectors = m_config.getArray<std::string>("require_detectors", {""});
     timestampFrom = m_config.get<std::string>("timestamp_from", {});
-<<<<<<< HEAD
     trackModel = m_config.get<std::string>("track_model", "straightline");
-=======
-
     // spatial cut, relative (x * spatial_resolution) or absolute:
     if(m_config.count({"spatial_cut_rel", "spatial_cut_abs"}) > 1) {
         throw InvalidCombinationError(
@@ -48,7 +45,6 @@
             spatial_cuts_[detector] = detector->getSpatialResolution() * spatial_cut_rel_;
         }
     }
->>>>>>> 151f3e80
 }
 
 void Tracking4D::initialise() {
