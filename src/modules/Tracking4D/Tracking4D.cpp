/**
 * @file
 * @brief Implementation of module Tracking4D
 *
 * @copyright Copyright (c) 2017-2020 CERN and the Corryvreckan authors.
 * This software is distributed under the terms of the MIT License, copied verbatim in the file "LICENSE.md".
 * In applying this license, CERN does not waive the privileges and immunities granted to it by virtue of its status as an
 * Intergovernmental Organization or submit itself to any jurisdiction.
 */

#include "Tracking4D.h"
#include <TCanvas.h>
#include <TDirectory.h>

#include "tools/cuts.h"
#include "tools/kdtree.h"

using namespace corryvreckan;
using namespace std;

Tracking4D::Tracking4D(Configuration config, std::vector<std::shared_ptr<Detector>> detectors)
    : Module(std::move(config), std::move(detectors)) {

    // Backwards compatibilty: also allow timing_cut to be used for time_cut_abs and spatial_cut for spatial_cut_abs
    m_config.setAlias("time_cut_abs", "timing_cut", true);
    m_config.setAlias("spatial_cut_abs", "spatial_cut", true);

    // timing cut, relative (x * time_resolution) or absolute:
    time_cuts_ = corryvreckan::calculate_cut<double>("time_cut", 3.0, m_config, get_detectors());

    min_hits_on_track_ = m_config.get<size_t>("min_hits_on_track", 6);
    exclude_DUT_ = m_config.get<bool>("exclude_dut", true);
    require_detectors_ = m_config.getArray<std::string>("require_detectors", {""});
    timestamp_from_ = m_config.get<std::string>("timestamp_from", {});
    if(!timestamp_from_.empty() &&
       std::find(require_detectors_.begin(), require_detectors_.end(), timestamp_from_) == require_detectors_.end()) {
        LOG(WARNING) << "Adding detector " << timestamp_from_
                     << " to list of required detectors as it provides the timestamp";
        require_detectors_.push_back(timestamp_from_);
    }

    track_model_ = m_config.get<std::string>("track_model", "straightline");
    momentum_ = m_config.get<double>("momentum", Units::get<double>(5, "GeV"));
    volume_radiation_length_ = m_config.get<double>("volume_radiation_length", Units::get<double>(304.2, "m"));
    use_volume_scatterer_ = m_config.get<bool>("volume_scattering", false);
    reject_by_ROI_ = m_config.get<bool>("reject_by_roi", false);
    // print a warning if volumeScatterer are used as this causes fit failures
    // that are still not understood
    if(use_volume_scatterer_) {
        LOG_ONCE(WARNING) << "Taking volume scattering effects into account is still WIP and causes the GBL to fail - these "
                             "tracks are rejected";
    }
    // spatial cut, relative (x * spatial_resolution) or absolute:
    spatial_cuts_ = corryvreckan::calculate_cut<XYVector>("spatial_cut", 3.0, m_config, get_detectors());
}

void Tracking4D::initialise() {

    // Set up histograms
    std::string title = "Track #chi^{2};#chi^{2};events";
    trackChi2 = new TH1F("trackChi2", title.c_str(), 300, 0, 150);
    title = "Track #chi^{2}/ndof;#chi^{2}/ndof;events";
    trackChi2ndof = new TH1F("trackChi2ndof", title.c_str(), 500, 0, 50);
    title = "Clusters per track;clusters;tracks";
    clustersPerTrack = new TH1F("clustersPerTrack", title.c_str(), 10, -0.5, 9.5);
    title = "Track multiplicity;tracks;events";
    tracksPerEvent = new TH1F("tracksPerEvent", title.c_str(), 100, -0.5, 99.5);
    title = "Track angle X;angle_{x} [rad];events";
    trackAngleX = new TH1F("trackAngleX", title.c_str(), 2000, -0.01, 0.01);
    title = "Track angle Y;angle_{y} [rad];events";
    trackAngleY = new TH1F("trackAngleY", title.c_str(), 2000, -0.01, 0.01);

    // Loop over all planes
    for(auto& detector : get_detectors()) {
        auto detectorID = detector->getName();

        // Do not created plots for auxiliary detectors:
        if(detector->isAuxiliary()) {
            continue;
        }

        TDirectory* directory = getROOTDirectory();
        TDirectory* local_directory = directory->mkdir(detectorID.c_str());

        if(local_directory == nullptr) {
            throw RuntimeError("Cannot create or access local ROOT directory for module " + this->getUniqueName());
        }
        local_directory->cd();

        title = detectorID + " kink X;kink [rad];events";
        kinkX[detectorID] = new TH1F("kinkX", title.c_str(), 500, -0.01, -0.01);
        title = detectorID + " kinkY ;kink [rad];events";
        kinkY[detectorID] = new TH1F("kinkY", title.c_str(), 500, -0.01, -0.01);

        // Do not create plots for detectors not participating in the tracking:
        if(exclude_DUT_ && detector->isDUT()) {
            continue;
        }

        title = detectorID + " Residual X;x_{track}-x [mm];events";
        residualsX[detectorID] = new TH1F("residualsX", title.c_str(), 500, -.1, .1);
        title = detectorID + " Residual X, cluster column width 1;x_{track}-x [mm];events";
        residualsXwidth1[detectorID] = new TH1F("residualsXwidth1", title.c_str(), 500, -0.1, 0.1);
        title = detectorID + " Residual X, cluster column width  2;x_{track}-x [mm];events";
        residualsXwidth2[detectorID] = new TH1F("residualsXwidth2", title.c_str(), 500, -0.1, 0.1);
        title = detectorID + " Residual X, cluster column width  3;x_{track}-x [mm];events";
        residualsXwidth3[detectorID] = new TH1F("residualsXwidth3", title.c_str(), 500, -0.1, 0.1);
        title = detectorID + " Residual Y;y_{track}-y [mm];events";
        residualsY[detectorID] = new TH1F("residualsY", title.c_str(), 500, -.1, .1);
        title = detectorID + " Residual Y, cluster row width 1;y_{track}-y [mm];events";
        residualsYwidth1[detectorID] = new TH1F("residualsYwidth1", title.c_str(), 500, -0.1, 0.1);
        title = detectorID + " Residual Y, cluster row width 2;y_{track}-y [mm];events";
        residualsYwidth2[detectorID] = new TH1F("residualsYwidth2", title.c_str(), 500, -0.1, 0.1);
        title = detectorID + " Residual Y, cluster row width 3;y_{track}-y [mm];events";
        residualsYwidth3[detectorID] = new TH1F("residualsYwidth3", title.c_str(), 500, -0.1, 0.1);

        title = detectorID + " Pull X;x_{track}-x/resolution;events";
        pullX[detectorID] = new TH1F("pullX", title.c_str(), 500, -5, 5);

        title = detectorID + " Pull Y;y_{track}-y/resolution;events";
        pullY[detectorID] = new TH1F("pully", title.c_str(), 500, -5, 5);
    }
}

double Tracking4D::calculate_average_timestamp(const Track* track) {
    double sum_weighted_time = 0;
    double sum_weights = 0;
    for(auto& cluster : track->getClusters()) {
        double weight = 1 / (time_cuts_[get_detector(cluster->getDetectorID())]);
        double time_of_flight = static_cast<double>(Units::convert(cluster->global().z(), "mm") / (299.792458));
        sum_weights += weight;
        sum_weighted_time += (static_cast<double>(Units::convert(cluster->timestamp(), "ns")) - time_of_flight) * weight;
    }
    return (sum_weighted_time / sum_weights);
}

StatusCode Tracking4D::run(std::shared_ptr<Clipboard> clipboard) {

    LOG(DEBUG) << "Start of event";
    // Container for all clusters, and detectors in tracking
    map<std::shared_ptr<Detector>, KDTree<Cluster>> trees;

    std::shared_ptr<Detector> reference_first, reference_last;
    for(auto& detector : get_detectors()) {
        if(exclude_DUT_ && detector->isDUT()) {
            LOG(DEBUG) << "Skipping DUT plane.";
            continue;
        }

        // Get the clusters
        auto tempClusters = clipboard->getData<Cluster>(detector->getName());
        LOG(DEBUG) << "Detector " << detector->getName() << " has " << tempClusters.size() << " clusters on the clipboard";
        if(!tempClusters.empty()) {
            // Store them
            LOG(DEBUG) << "Picked up " << tempClusters.size() << " clusters from " << detector->getName();

            trees.emplace(std::piecewise_construct, std::make_tuple(detector), std::make_tuple());
            trees[detector].buildTrees(tempClusters);

            // Get first and last detectors with clusters on them:
            if(!reference_first) {
                reference_first = detector;
            }
            reference_last = detector;
        }
    }

    // If there are no detectors then stop trying to track
    if(trees.size() < 2) {
        // Fill histogram
        tracksPerEvent->Fill(0);

        LOG(DEBUG) << "Too few hit detectors for finding a track; end of event.";
        return StatusCode::Success;
    }

    // Output track container
    TrackVector tracks;

    // register the used detectors:
    auto registerDetector = [](shared_ptr<Track> track, std::shared_ptr<Detector> det) {
        Plane p(det->localToGlobal(ROOT::Math::XYZPoint(0, 0, 0)).z(), det->materialBudget(), det->getName(), false);
        p.setToLocal(det->toLocal());
        p.setToGlobal(det->toGlobal());
        track->registerPlane(p);
    };
    // Time cut for combinations of reference clusters and for reference track with additional detector
    auto time_cut_ref = std::max(time_cuts_[reference_first], time_cuts_[reference_last]);
    auto time_cut_ref_track = std::min(time_cuts_[reference_first], time_cuts_[reference_last]);
    for(auto& clusterFirst : trees[reference_first].getAllElements()) {
        for(auto& clusterLast : trees[reference_last].getAllElements()) {
            LOG(DEBUG) << "Looking at next reference cluster pair";

            if(std::fabs(clusterFirst->timestamp() - clusterLast->timestamp()) > time_cut_ref) {
                LOG(DEBUG) << "Reference clusters not within time cuts.";
                continue;
            }

            // The track finding is based on a straight line. Therefore a refTrack to extrapolate to the next plane is used
            StraightLineTrack refTrack;
            refTrack.addCluster(clusterFirst.get());
            refTrack.addCluster(clusterLast.get());
            auto averageTimestamp = calculate_average_timestamp(&refTrack);
            refTrack.setTimestamp(averageTimestamp);

            // Make a new track
<<<<<<< HEAD
            auto track = Track::Factory(trackModel);
            // enable debug outputs for log levels above `debug`
            IFLOG(DEBUG) { track->setLogging(true); }
=======
            auto track = Track::Factory(track_model_);
>>>>>>> 9bed2ba5
            track->addCluster(clusterFirst.get());
            track->addCluster(clusterLast.get());

            track->setTimestamp(averageTimestamp);
            if(use_volume_scatterer_) {
                track->setVolumeScatter(volume_radiation_length_);
            }
            track->setParticleMomentum(momentum_);

            // Loop over each subsequent plane and look for a cluster within the timing cuts
            size_t detector_nr = 2;
            for(auto& detector : get_detectors()) {
                if(detector->isAuxiliary()) {
                    continue;
                }
                auto detectorID = detector->getName();

                registerDetector(track, detector);
                LOG(TRACE) << "added material budget for " << detectorID << " at z = " << detector->displacement().z();

                if(detector == reference_first || detector == reference_last) {
                    continue;
                }

                if(exclude_DUT_ && detector->isDUT()) {
                    LOG(DEBUG) << "Skipping DUT plane.";
                    continue;
                }

                // Determine whether a track can still be assembled given the number of current hits and the number of
                // detectors to come. Reduces computing time.
                detector_nr++;
<<<<<<< HEAD
                if(refTrack.getNClusters() + (trees.size() - detector_nr + 1) < minHitsOnTrack) {
                    LOG(DEBUG) << "No chance to find a track - too few detectors left: " << refTrack.getNClusters() << " + "
                               << trees.size() << " - " << detector_nr << " < " << minHitsOnTrack;
=======
                if(refTrack.nClusters() + (trees.size() - detector_nr + 1) < min_hits_on_track_) {
                    LOG(DEBUG) << "No chance to find a track - too few detectors left: " << refTrack.nClusters() << " + "
                               << trees.size() << " - " << detector_nr << " < " << min_hits_on_track_;
>>>>>>> 9bed2ba5
                    continue;
                }

                if(trees.count(detector) == 0) {
                    LOG(TRACE) << "Skipping detector " << detector->getName() << " as it has 0 clusters.";
                    continue;
                }

                // Get all neighbors within the timing cut
                LOG(DEBUG) << "Searching for neighboring cluster on device " << detector->getName();
                LOG(DEBUG) << "- reference time is " << Units::display(refTrack.timestamp(), {"ns", "us", "s"});
                Cluster* closestCluster = nullptr;

                // Use spatial cut only as initial value (check if cluster is ellipse defined by cuts is done below):
                double closestClusterDistance = sqrt(spatial_cuts_[detector].x() * spatial_cuts_[detector].x() +
                                                     spatial_cuts_[detector].y() * spatial_cuts_[detector].y());

                double timeCut = std::max(time_cut_ref_track, time_cuts_[detector]);
                LOG(DEBUG) << "Using timing cut of " << Units::display(timeCut, {"ns", "us", "s"});

                auto neighbors = trees[detector].getAllElementsInTimeWindow(refTrack.timestamp(), timeCut);

                LOG(DEBUG) << "- found " << neighbors.size() << " neighbors within the correct time window";

                // Now look for the spatially closest cluster on the next plane
                refTrack.fit();

                PositionVector3D<Cartesian3D<double>> interceptPoint = detector->getIntercept(&refTrack);
                double interceptX = interceptPoint.X();
                double interceptY = interceptPoint.Y();

                for(size_t ne = 0; ne < neighbors.size(); ne++) {
                    auto newCluster = neighbors[ne].get();

                    // Calculate the distance to the previous plane's cluster/intercept
                    double distanceX = interceptX - newCluster->global().x();
                    double distanceY = interceptY - newCluster->global().y();
                    double distance = sqrt(distanceX * distanceX + distanceY * distanceY);

                    // Check if newCluster lies within ellipse defined by spatial cuts around intercept,
                    // following this example:
                    // https://www.geeksforgeeks.org/check-if-a-point-is-inside-outside-or-on-the-ellipse/
                    //
                    // ellipse defined by: x^2/a^2 + y^2/b^2 = 1: on ellipse,
                    //                                       > 1: outside,
                    //                                       < 1: inside
                    // Continue if outside of ellipse:

                    double norm = (distanceX * distanceX) / (spatial_cuts_[detector].x() * spatial_cuts_[detector].x()) +
                                  (distanceY * distanceY) / (spatial_cuts_[detector].y() * spatial_cuts_[detector].y());

                    if(norm > 1) {
                        LOG(DEBUG) << "Cluster outside the cuts. Normalized distance: " << norm;
                        continue;
                    }

                    // If this is the closest keep it for now
                    if(distance < closestClusterDistance) {
                        closestClusterDistance = distance;
                        closestCluster = newCluster;
                    }
                }

                if(closestCluster == nullptr) {
                    LOG(DEBUG) << "No cluster within spatial cut";
                    continue;
                }

                // Add the cluster to the track
                refTrack.addCluster(closestCluster);
                track->addCluster(closestCluster);
                averageTimestamp = calculate_average_timestamp(&refTrack);
                refTrack.setTimestamp(averageTimestamp);
                track->setTimestamp(averageTimestamp);

                LOG(DEBUG) << "- added cluster to track";
            }

            // check if track has required detector(s):
            auto foundRequiredDetector = [this](Track* t) {
                for(auto& requireDet : require_detectors_) {
                    if(!requireDet.empty() && !t->hasDetector(requireDet)) {
                        LOG(DEBUG) << "No cluster from required detector " << requireDet << " on the track.";
                        return false;
                    }
                }
                return true;
            };
            if(!foundRequiredDetector(track.get())) {
                continue;
            }

            // Now should have a track with one cluster from each plane
<<<<<<< HEAD
            if(track->getNClusters() < minHitsOnTrack) {
                LOG(DEBUG) << "Not enough clusters on the track, found " << track->getNClusters() << " but "
                           << minHitsOnTrack << " required.";
=======
            if(track->nClusters() < min_hits_on_track_) {
                LOG(DEBUG) << "Not enough clusters on the track, found " << track->nClusters() << " but "
                           << min_hits_on_track_ << " required.";
>>>>>>> 9bed2ba5
                continue;
            }

            // Fit the track
            track->fit();

            if(reject_by_ROI_ && track->isFitted()) {
                // check if the track is within ROI for all detectors
                auto ds = get_detectors();
                auto out_of_roi =
                    std::find_if(ds.begin(), ds.end(), [track](const auto& d) { return !d->isWithinROI(track.get()); });
                if(out_of_roi != ds.end()) {
                    LOG(DEBUG) << "Rejecting track outside of ROI of detetctor " << out_of_roi->get()->getName();
                    continue;
                }
            }
            // save the track
            if(track->isFitted()) {
                tracks.push_back(track);
            } else {
                LOG_N(WARNING, 100) << "Rejected a track due to failure in fitting";
                continue;
            }
            // Fill histograms
<<<<<<< HEAD
            trackChi2->Fill(track->getChi2());
            clustersPerTrack->Fill(static_cast<double>(track->getNClusters()));
            trackChi2ndof->Fill(track->getChi2ndof());
            if(!(trackModel == "gbl")) {
                trackAngleX->Fill(atan(track->getDirection(track->getClusters().front()->detectorID()).X()));
                trackAngleY->Fill(atan(track->getDirection(track->getClusters().front()->detectorID()).Y()));
=======
            trackChi2->Fill(track->chi2());
            clustersPerTrack->Fill(static_cast<double>(track->nClusters()));
            trackChi2ndof->Fill(track->chi2ndof());
            if(!(track_model_ == "gbl")) {
                trackAngleX->Fill(atan(track->direction(track->clusters().front()->detectorID()).X()));
                trackAngleY->Fill(atan(track->direction(track->clusters().front()->detectorID()).Y()));
>>>>>>> 9bed2ba5
            }
            // Make residuals
            auto trackClusters = track->getClusters();
            for(auto& trackCluster : trackClusters) {
                string detectorID = trackCluster->detectorID();
                residualsX[detectorID]->Fill(track->getResidual(detectorID).X());
                pullX[detectorID]->Fill(track->getResidual(detectorID).X() / track->getClusters().front()->errorX());
                pullY[detectorID]->Fill(track->getResidual(detectorID).Y() / track->getClusters().front()->errorY());
                if(trackCluster->columnWidth() == 1)
                    residualsXwidth1[detectorID]->Fill(track->getResidual(detectorID).X());
                if(trackCluster->columnWidth() == 2)
                    residualsXwidth2[detectorID]->Fill(track->getResidual(detectorID).X());
                if(trackCluster->columnWidth() == 3)
                    residualsXwidth3[detectorID]->Fill(track->getResidual(detectorID).X());
                residualsY[detectorID]->Fill(track->getResidual(detectorID).Y());
                if(trackCluster->rowWidth() == 1)
                    residualsYwidth1[detectorID]->Fill(track->getResidual(detectorID).Y());
                if(trackCluster->rowWidth() == 2)
                    residualsYwidth2[detectorID]->Fill(track->getResidual(detectorID).Y());
                if(trackCluster->rowWidth() == 3)
                    residualsYwidth3[detectorID]->Fill(track->getResidual(detectorID).Y());
            }

            for(auto& detector : get_detectors()) {
                if(detector->isAuxiliary()) {
                    continue;
                }
                auto det = detector->getName();
                if(!kinkX.count(det)) {
                    LOG(WARNING) << "Skipping writing kinks due to missing init of histograms for  " << det;
                    continue;
                }

                XYPoint kink = track->getKink(det);
                kinkX.at(det)->Fill(kink.x());
                kinkY.at(det)->Fill(kink.y());
            }

            if(timestamp_from_.empty()) {
                // Improve the track timestamp by taking the average of all planes
                auto timestamp = calculate_average_timestamp(track.get());
                track->setTimestamp(timestamp);
                LOG(DEBUG) << "Using average cluster timestamp of " << Units::display(timestamp, "us")
                           << " as track timestamp.";
            } else {
                // use timestamp of required detector:
                double track_timestamp = track->getClusterFromDetector(timestamp_from_)->timestamp();
                LOG(DEBUG) << "Using timestamp of detector " << timestamp_from_
                           << " as track timestamp: " << Units::display(track_timestamp, "us");
                track->setTimestamp(track_timestamp);
            }
        }
    }

    tracksPerEvent->Fill(static_cast<double>(tracks.size()));

    // Save the tracks on the clipboard
    if(tracks.size() > 0) {
        clipboard->putData(tracks);
    }

    LOG(DEBUG) << "End of event";
    return StatusCode::Success;
}<|MERGE_RESOLUTION|>--- conflicted
+++ resolved
@@ -204,13 +204,9 @@
             refTrack.setTimestamp(averageTimestamp);
 
             // Make a new track
-<<<<<<< HEAD
-            auto track = Track::Factory(trackModel);
-            // enable debug outputs for log levels above `debug`
+            auto track = Track::Factory(track_model_);
             IFLOG(DEBUG) { track->setLogging(true); }
-=======
-            auto track = Track::Factory(track_model_);
->>>>>>> 9bed2ba5
+
             track->addCluster(clusterFirst.get());
             track->addCluster(clusterLast.get());
 
@@ -243,15 +239,9 @@
                 // Determine whether a track can still be assembled given the number of current hits and the number of
                 // detectors to come. Reduces computing time.
                 detector_nr++;
-<<<<<<< HEAD
                 if(refTrack.getNClusters() + (trees.size() - detector_nr + 1) < minHitsOnTrack) {
                     LOG(DEBUG) << "No chance to find a track - too few detectors left: " << refTrack.getNClusters() << " + "
                                << trees.size() << " - " << detector_nr << " < " << minHitsOnTrack;
-=======
-                if(refTrack.nClusters() + (trees.size() - detector_nr + 1) < min_hits_on_track_) {
-                    LOG(DEBUG) << "No chance to find a track - too few detectors left: " << refTrack.nClusters() << " + "
-                               << trees.size() << " - " << detector_nr << " < " << min_hits_on_track_;
->>>>>>> 9bed2ba5
                     continue;
                 }
 
@@ -345,15 +335,9 @@
             }
 
             // Now should have a track with one cluster from each plane
-<<<<<<< HEAD
-            if(track->getNClusters() < minHitsOnTrack) {
-                LOG(DEBUG) << "Not enough clusters on the track, found " << track->getNClusters() << " but "
-                           << minHitsOnTrack << " required.";
-=======
-            if(track->nClusters() < min_hits_on_track_) {
+            if(track->getNClusters() < min_hits_on_track_) {
                 LOG(DEBUG) << "Not enough clusters on the track, found " << track->nClusters() << " but "
                            << min_hits_on_track_ << " required.";
->>>>>>> 9bed2ba5
                 continue;
             }
 
@@ -378,21 +362,12 @@
                 continue;
             }
             // Fill histograms
-<<<<<<< HEAD
             trackChi2->Fill(track->getChi2());
             clustersPerTrack->Fill(static_cast<double>(track->getNClusters()));
             trackChi2ndof->Fill(track->getChi2ndof());
             if(!(trackModel == "gbl")) {
                 trackAngleX->Fill(atan(track->getDirection(track->getClusters().front()->detectorID()).X()));
                 trackAngleY->Fill(atan(track->getDirection(track->getClusters().front()->detectorID()).Y()));
-=======
-            trackChi2->Fill(track->chi2());
-            clustersPerTrack->Fill(static_cast<double>(track->nClusters()));
-            trackChi2ndof->Fill(track->chi2ndof());
-            if(!(track_model_ == "gbl")) {
-                trackAngleX->Fill(atan(track->direction(track->clusters().front()->detectorID()).X()));
-                trackAngleY->Fill(atan(track->direction(track->clusters().front()->detectorID()).Y()));
->>>>>>> 9bed2ba5
             }
             // Make residuals
             auto trackClusters = track->getClusters();
