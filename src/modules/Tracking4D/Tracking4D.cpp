--- conflicted
+++ resolved
@@ -28,27 +28,10 @@
     // timing cut, relative (x * time_resolution) or absolute:
     time_cuts_ = corryvreckan::calculate_cut<double>("time_cut", 3.0, config_, get_detectors());
 
-<<<<<<< HEAD
-    minHitsOnTrack = config_.get<size_t>("min_hits_on_track", 6);
-    excludeDUT = config_.get<bool>("exclude_dut", true);
-    requireDetectors = config_.getArray<std::string>("require_detectors", {""});
-    timestampFrom = config_.get<std::string>("timestamp_from", {});
-    if(!timestampFrom.empty() &&
-       std::find(requireDetectors.begin(), requireDetectors.end(), timestampFrom) == requireDetectors.end()) {
-        LOG(WARNING) << "Adding detector " << timestampFrom << " to list of required detectors as it provides the timestamp";
-        requireDetectors.push_back(timestampFrom);
-    }
-
-    trackModel = config_.get<std::string>("track_model", "straightline");
-    momentum = config_.get<double>("momentum", Units::get<double>(5, "GeV"));
-    volumeRadiationLength = config_.get<double>("volume_radiation_length", Units::get<double>(304.2, "m"));
-    useVolumeScatterer = config_.get<bool>("volume_scattering", false);
-
-=======
-    min_hits_on_track_ = m_config.get<size_t>("min_hits_on_track", 6);
-    exclude_DUT_ = m_config.get<bool>("exclude_dut", true);
-    require_detectors_ = m_config.getArray<std::string>("require_detectors", {""});
-    timestamp_from_ = m_config.get<std::string>("timestamp_from", {});
+    min_hits_on_track_ = config_.get<size_t>("min_hits_on_track", 6);
+    exclude_DUT_ = config_.get<bool>("exclude_dut", true);
+    require_detectors_ = config_.getArray<std::string>("require_detectors", {""});
+    timestamp_from_ = config_.get<std::string>("timestamp_from", {});
     if(!timestamp_from_.empty() &&
        std::find(require_detectors_.begin(), require_detectors_.end(), timestamp_from_) == require_detectors_.end()) {
         LOG(WARNING) << "Adding detector " << timestamp_from_
@@ -56,12 +39,11 @@
         require_detectors_.push_back(timestamp_from_);
     }
 
-    track_model_ = m_config.get<std::string>("track_model", "straightline");
-    momentum_ = m_config.get<double>("momentum", Units::get<double>(5, "GeV"));
-    volume_radiation_length_ = m_config.get<double>("volume_radiation_length", Units::get<double>(304.2, "m"));
-    use_volume_scatterer_ = m_config.get<bool>("volume_scattering", false);
-    reject_by_ROI_ = m_config.get<bool>("reject_by_roi", false);
->>>>>>> c40b9998
+    track_model_ = config_.get<std::string>("track_model", "straightline");
+    momentum_ = config_.get<double>("momentum", Units::get<double>(5, "GeV"));
+    volume_radiation_length_ = config_.get<double>("volume_radiation_length", Units::get<double>(304.2, "m"));
+    use_volume_scatterer_ = config_.get<bool>("volume_scattering", false);
+    reject_by_ROI_ = config_.get<bool>("reject_by_roi", false);
     // print a warning if volumeScatterer are used as this causes fit failures
     // that are still not understood
     if(use_volume_scatterer_) {
