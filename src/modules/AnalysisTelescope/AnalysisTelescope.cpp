/**
 * @file
 * @brief Implementation of module AnalysisTelescope
 *
 * @copyright Copyright (c) 2017-2020 CERN and the Corryvreckan authors.
 * This software is distributed under the terms of the MIT License, copied verbatim in the file "LICENSE.md".
 * In applying this license, CERN does not waive the privileges and immunities granted to it by virtue of its status as an
 * Intergovernmental Organization or submit itself to any jurisdiction.
 */

#include "AnalysisTelescope.h"
#include "objects/Cluster.hpp"
#include "objects/MCParticle.hpp"

#include <TDirectory.h>

using namespace corryvreckan;
using namespace std;

AnalysisTelescope::AnalysisTelescope(Configuration config, std::vector<std::shared_ptr<Detector>> detectors)
    : Module(std::move(config), std::move(detectors)) {

    chi2ndofCut = m_config.get<double>("chi2ndof_cut", 3.);
}

void AnalysisTelescope::initialise() {

    // Initialise biased telescope residuals per telescope device and telescope resolution plots (using MCparticles) at the
    // position of the DUTs
    for(auto& detector : get_detectors()) {
        TDirectory* directory = getROOTDirectory();
        TDirectory* local_directory = directory->mkdir(detector->getName().c_str());
        if(local_directory == nullptr) {
            throw RuntimeError("Cannot create or access local ROOT directory for module " + this->getUniqueName());
        }
        local_directory->cd();

        if(detector->isDUT()) {
            std::string title = detector->getName() + " Telescope resolution X;x_{track}-x_{MC} [mm];events";
            telescopeResolutionX[detector->getName()] = new TH1F("telescopeResolutionX", title.c_str(), 600, -0.2, 0.2);
            title = detector->getName() + " Telescope resolution Y;y_{track}-y_{MC} [mm];events";
            telescopeResolutionY[detector->getName()] = new TH1F("telescopeResolutionY", title.c_str(), 600, -0.2, 0.2);
        } else {
            std::string title = detector->getName() + " Biased residual X (local);x_{track}-x_{cluster} [mm];events";
            telescopeResidualsLocalX[detector->getName()] = new TH1F("residualX_local", title.c_str(), 400, -0.2, 0.2);
            title = detector->getName() + " Biased residual Y (local);y_{track}-y_{cluster} [mm];events";
            telescopeResidualsLocalY[detector->getName()] = new TH1F("residualY_local", title.c_str(), 400, -0.2, 0.2);
            title = detector->getName() + " Biased residual X (global);x_{track}-x_{cluster} [mm];events";
            telescopeResidualsX[detector->getName()] = new TH1F("residualX_global", title.c_str(), 400, -0.2, 0.2);
            title = detector->getName() + " Biased residual Y (global);y_{track}-y_{cluster} [mm];events";
            telescopeResidualsY[detector->getName()] = new TH1F("residualY_global", title.c_str(), 400, -0.2, 0.2);

            title = detector->getName() + " Biased MC residual X (local);x_{track}-x_{MC} [mm];events";
            telescopeMCresidualsLocalX[detector->getName()] = new TH1F("residualX_MC_local", title.c_str(), 400, -0.2, 0.2);
            title = detector->getName() + " Biased MC residual Y (local);y_{track}-y_{MC} [mm];events";
            telescopeMCresidualsLocalY[detector->getName()] = new TH1F("residualY_MC_local", title.c_str(), 400, -0.2, 0.2);
            title = detector->getName() + " Biased MC residual X (global);x_{track}-x_{MC} [mm];events";
            telescopeMCresidualsX[detector->getName()] = new TH1F("residualX_MC_global", title.c_str(), 400, -0.2, 0.2);
            title = detector->getName() + " Biased MC residual Y (global);y_{track}-y_{MC} [mm];events";
            telescopeMCresidualsY[detector->getName()] = new TH1F("residualY_MC_global", title.c_str(), 400, -0.2, 0.2);
        }

        directory->cd();
    }
}

ROOT::Math::XYZPoint AnalysisTelescope::closestApproach(ROOT::Math::XYZPoint position, const MCParticleVector& particles) {
    // Find the closest MC particle
    double smallestDistance(DBL_MAX);
    ROOT::Math::XYZPoint particlePosition;
    for(auto& particle : particles) {
        ROOT::Math::XYZPoint entry = particle->getLocalStart();
        ROOT::Math::XYZPoint exit = particle->getLocalEnd();
        ROOT::Math::XYZPoint centre((entry.X() + exit.X()) / 2., (entry.Y() + exit.Y()) / 2., (entry.Z() + exit.Z()) / 2.);
        double distance = sqrt((centre.X() - position.X()) * (centre.X() - position.X()) +
                               (centre.Y() - position.Y()) * (centre.Y() - position.Y()));
        if(distance < smallestDistance) {
            particlePosition.SetXYZ(centre.X(), centre.Y(), centre.Z());
        }
    }
    return particlePosition;
}

StatusCode AnalysisTelescope::run(std::shared_ptr<Clipboard> clipboard) {

    // Get the tracks from the clipboard
    auto tracks = clipboard->getData<Track>();
<<<<<<< HEAD
    if(tracks == nullptr) {
        LOG(DEBUG) << "No tracks on the clipboard";
        return StatusCode::Success;
    }

    for(auto& track : (*tracks)) {
        IFLOG(DEBUG) { track->setLogging(true); }
=======
    for(auto& track : tracks) {

>>>>>>> 2963b627
        // Cut on the chi2/ndof
        if(track->chi2ndof() > chi2ndofCut) {
            continue;
        }

        // Loop over clusters of the track:
        for(auto& cluster : track->clusters()) {
            auto detector = get_detector(cluster->detectorID());
            if(detector == nullptr || detector->isDUT()) {
                continue;
            }

            auto name = detector->getName();
            GblTrack t;
            auto intercept = detector->getIntercept(track);
            if(track->getType() != t.getType()) {
                intercept = track->intercept(cluster->global().z());
            }
            auto interceptLocal = detector->globalToLocal(intercept);
            telescopeResidualsLocalX[name]->Fill(cluster->local().x() - interceptLocal.X());
            telescopeResidualsLocalY[name]->Fill(cluster->local().y() - interceptLocal.Y());
            telescopeResidualsX[name]->Fill(cluster->global().x() - intercept.X());
            telescopeResidualsY[name]->Fill(cluster->global().y() - intercept.Y());

            // Get the MC particles from the clipboard
            auto mcParticles = clipboard->getData<MCParticle>(name);
            if(mcParticles.empty()) {
                continue;
            }

            ROOT::Math::XYZPoint particlePosition = closestApproach(cluster->local(), mcParticles);
            telescopeMCresidualsLocalX[name]->Fill(cluster->local().x() + detector->getSize().X() / 2 -
                                                   particlePosition.X());
            telescopeMCresidualsLocalY[name]->Fill(cluster->local().y() + detector->getSize().Y() / 2 -
                                                   particlePosition.Y());
            telescopeMCresidualsX[name]->Fill(interceptLocal.X() + detector->getSize().X() / 2 - particlePosition.X());
            telescopeMCresidualsY[name]->Fill(interceptLocal.Y() + detector->getSize().Y() / 2 - particlePosition.Y());
        }

        // Calculate telescope resolution at DUT
        for(auto& detector : get_detectors()) {
            if(!detector->isDUT()) {
                continue;
            }

            // Get the MC particles from the clipboard
            auto mcParticles = clipboard->getData<MCParticle>(detector->getName());
            if(mcParticles.empty()) {
                continue;
            }

            auto intercept = detector->getIntercept(track.get());
            auto interceptLocal = detector->globalToLocal(intercept);
            auto particlePosition = closestApproach(interceptLocal, mcParticles);

            telescopeResolutionX[detector->getName()]->Fill(interceptLocal.X() + detector->getSize().X() / 2 -
                                                            particlePosition.X());
            telescopeResolutionY[detector->getName()]->Fill(interceptLocal.Y() + detector->getSize().Y() / 2 -
                                                            particlePosition.Y());
        }
    }

    // Return value telling analysis to keep running
    return StatusCode::Success;
}<|MERGE_RESOLUTION|>--- conflicted
+++ resolved
@@ -85,18 +85,12 @@
 
     // Get the tracks from the clipboard
     auto tracks = clipboard->getData<Track>();
-<<<<<<< HEAD
     if(tracks == nullptr) {
         LOG(DEBUG) << "No tracks on the clipboard";
         return StatusCode::Success;
     }
-
-    for(auto& track : (*tracks)) {
+    for(auto& track : tracks) {
         IFLOG(DEBUG) { track->setLogging(true); }
-=======
-    for(auto& track : tracks) {
-
->>>>>>> 2963b627
         // Cut on the chi2/ndof
         if(track->chi2ndof() > chi2ndofCut) {
             continue;
