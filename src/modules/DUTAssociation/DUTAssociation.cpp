#include "DUTAssociation.h"

using namespace corryvreckan;
using namespace std;

DUTAssociation::DUTAssociation(Configuration config, std::shared_ptr<Detector> detector)
    : Module(std::move(config), detector), m_detector(detector) {

    timingCut = m_config.get<double>("timing_cut", Units::get<double>(200, "ns"));
    spatialCut = m_config.get<XYVector>("spatial_cut", 2 * m_detector->pitch());
    useClusterCentre = m_config.get<bool>("use_cluster_centre", true);
}

void DUTAssociation::initialise() {
    // Cut flow histogram
    std::string title = m_detector->name() + ": number of tracks discarded by different cuts;cut type;clusters";
    hCutHisto = new TH1F("hCutHisto", title.c_str(), 2, 1, 3);
    hCutHisto->GetXaxis()->SetBinLabel(1, "Spatial");
    hCutHisto->GetXaxis()->SetBinLabel(2, "Timing");

    hX1X2 = new TH1D("hX1X2", "hX1X2; xdistance(cluster) - xdistance(closest pixel) [um]; # events", 2000, -1000, 1000);
    hY1Y2 = new TH1D("hY1Y2", "hY1Y2; ydistance(cluster) - ydistance(closest pixel) [um]; # events", 2000, -1000, 1000);
    hX1X2_1px =
        new TH1D("hX1X2_1px", "hX1X2_1px; xdistance(cluster) - xdistance(closest pixel) [um]; # events", 2000, -1000, 1000);
    hY1Y2_1px =
        new TH1D("hY1Y2_1px", "hY1Y2_1px; ydistance(cluster) - ydistance(closest pixel) [um]; # events", 2000, -1000, 1000);
    hX1X2_2px =
        new TH1D("hX1X2_2px", "hX1X2_2px; xdistance(cluster) - xdistance(closest pixel) [um]; # events", 2000, -1000, 1000);
    hY1Y2_2px =
        new TH1D("hY1Y2_2px", "hY1Y2_2px; ydistance(cluster) - ydistance(closest pixel) [um]; # events", 2000, -1000, 1000);
    hX1X2_3px =
        new TH1D("hX1X2_3px", "hX1X2_3px; xdistance(cluster) - xdistance(closest pixel) [um]; # events", 2000, -1000, 1000);
    hY1Y2_3px =
        new TH1D("hY1Y2_3px", "hY1Y2_3px; ydistance(cluster) - ydistance(closest pixel) [um]; # events", 2000, -1000, 1000);

    // Nr of associated clusters per track
    std::string title = m_detector->name() + ": number of associated clusters per track;associated clusters;events";
    hNoAssocCls = new TH1F("no_assoc_cls", title.c_str(), 10, 0, 10);
}

StatusCode DUTAssociation::run(std::shared_ptr<Clipboard> clipboard) {

    // Get the tracks from the clipboard
    Tracks* tracks = reinterpret_cast<Tracks*>(clipboard->get("tracks"));
    if(tracks == nullptr) {
        LOG(DEBUG) << "No tracks on the clipboard";
        return StatusCode::Success;
    }

    // Get the DUT clusters from the clipboard
    Clusters* clusters = reinterpret_cast<Clusters*>(clipboard->get(m_detector->name(), "clusters"));
    if(clusters == nullptr) {
        LOG(DEBUG) << "No DUT clusters on the clipboard";
        return StatusCode::Success;
    }

    // Loop over all tracks
    for(auto& track : (*tracks)) {
        assoc_cls_per_track = 0;
        double min_distance = 99999.0;

        // Loop over all DUT clusters
        for(auto& cluster : (*clusters)) {
            // Check distance between track and cluster
            ROOT::Math::XYZPoint intercept = track->intercept(cluster->global().z());
            auto interceptLocal = m_detector->globalToLocal(intercept);

            // distance of track to cluster centre
            double xdistance_centre = std::abs(interceptLocal.X() - cluster->local().x());
            double ydistance_centre = std::abs(interceptLocal.Y() - cluster->local().y());

            // distance of track to nearest pixel: initialise to maximal possible value
            auto xdistance_nearest = std::numeric_limits<double>::max();
            auto ydistance_nearest = std::numeric_limits<double>::max();

            for(auto& pixel : (*cluster->pixels())) {
                // convert pixel address to local coordinates:
                auto pixelPositionLocal =
                    m_detector->getLocalPosition(static_cast<double>(pixel->column()), static_cast<double>(pixel->row()));

                xdistance_nearest = std::min(xdistance_nearest, std::abs(interceptLocal.X() - pixelPositionLocal.x()));
                ydistance_nearest = std::min(ydistance_nearest, std::abs(interceptLocal.Y() - pixelPositionLocal.y()));
            }

            hX1X2->Fill(xdistance_centre - xdistance_nearest);
            hY1Y2->Fill(ydistance_centre - ydistance_nearest);
            if(cluster->columnWidth() == 1) {
                hX1X2_1px->Fill(static_cast<double>(Units::convert(xdistance_centre - xdistance_nearest, "um")));
            }
            if(cluster->rowWidth() == 1) {
                hY1Y2_1px->Fill(static_cast<double>(Units::convert(ydistance_centre - ydistance_nearest, "um")));
            }
            if(cluster->columnWidth() == 2) {
                hX1X2_2px->Fill(static_cast<double>(Units::convert(xdistance_centre - xdistance_nearest, "um")));
            }
            if(cluster->rowWidth() == 2) {
                hY1Y2_2px->Fill(static_cast<double>(Units::convert(ydistance_centre - ydistance_nearest, "um")));
            }
            if(cluster->columnWidth() == 3) {
                hX1X2_3px->Fill(static_cast<double>(Units::convert(xdistance_centre - xdistance_nearest, "um")));
            }
            if(cluster->rowWidth() == 3) {
                hY1Y2_3px->Fill(static_cast<double>(Units::convert(ydistance_centre - ydistance_nearest, "um")));
            }

            // Check if the cluster is close in space (either use cluster centre of closest pixel to track)
            auto xdistance = (useClusterCentre ? xdistance_centre : xdistance_nearest);
            auto ydistance = (useClusterCentre ? ydistance_centre : ydistance_nearest);
            auto distance = sqrt(xdistance * xdistance + ydistance * ydistance);
            if(std::abs(xdistance) > spatialCut.x() || std::abs(ydistance) > spatialCut.y()) {
                LOG(DEBUG) << "Discarding DUT cluster with distance (" << Units::display(std::abs(xdistance), {"um", "mm"})
                           << "," << Units::display(std::abs(ydistance), {"um", "mm"}) << ")";
                hCutHisto->Fill(1);
                num_cluster++;
                continue;
            }

            // Check if the cluster is close in time
            if(std::abs(cluster->timestamp() - track->timestamp()) > timingCut) {
                LOG(DEBUG) << "Discarding DUT cluster with time difference "
                           << Units::display(std::abs(cluster->timestamp() - track->timestamp()), {"ms", "s"});
                hCutHisto->Fill(2);
                num_cluster++;
                continue;
            }

            LOG(DEBUG) << "Found associated cluster with distance (" << std::abs(xdistance) << "," << std::abs(ydistance)
                       << ")";
            track->addAssociatedCluster(cluster);
            assoc_cls_per_track++;
            assoc_cluster_counter++;
<<<<<<< HEAD

            // check if cluster is closest to track
            if(distance < min_distance) {
                min_distance = distance;
                track->setClosestCluster(cluster);
            }
        }
        hNoAssocCls->Fill(assoc_cls_per_track);
        if(assoc_cls_per_track > 0) {
            track_w_assoc_cls++;
=======
            num_cluster++;
>>>>>>> 6a1a0148
        }
    }

    // Return value telling analysis to keep running
    return StatusCode::Success;
}

void DUTAssociation::finalise() {
    hCutHisto->Scale(1 / double(num_cluster));
    LOG(INFO) << "In total, " << assoc_cluster_counter << " clusters are associated to tracks.";
    LOG(INFO) << "Number of tracks with at least one associated cluster: " << track_w_assoc_cls;
    return;
}<|MERGE_RESOLUTION|>--- conflicted
+++ resolved
@@ -129,7 +129,7 @@
             track->addAssociatedCluster(cluster);
             assoc_cls_per_track++;
             assoc_cluster_counter++;
-<<<<<<< HEAD
+            num_cluster++;
 
             // check if cluster is closest to track
             if(distance < min_distance) {
@@ -140,9 +140,6 @@
         hNoAssocCls->Fill(assoc_cls_per_track);
         if(assoc_cls_per_track > 0) {
             track_w_assoc_cls++;
-=======
-            num_cluster++;
->>>>>>> 6a1a0148
         }
     }
 
