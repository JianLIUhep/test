--- conflicted
+++ resolved
@@ -134,14 +134,8 @@
             auto positionLocal = trackCluster->local();
             auto positionGlobal = AlignmentTrackChi2::globalDetector->localToGlobal(positionLocal);
             trackCluster->setClusterCentre(positionGlobal);
-<<<<<<< HEAD
-            trackCluster->setErrorMatrixGlobal(AlignmentTrackChi2::globalDetector->getSpatialResolutionMatrixGlobal(globalDetector->getColumn(positionLocal),globalDetector->getRow(positionLocal)));
-            //trackCluster->setErrorMatrixGlobal(AlignmentTrackChi2::globalDetector->getSpatialResolutionMatrixGlobal());
-
-=======
             trackCluster->setErrorMatrixGlobal(AlignmentTrackChi2::globalDetector->getSpatialResolutionMatrixGlobal(
                 trackCluster->column(), trackCluster->row()));
->>>>>>> 325d923d
             LOG(DEBUG) << "Updating cluster with corrected global position for detector "
                        << AlignmentTrackChi2::globalDetector->getName();
         }
