--- conflicted
+++ resolved
@@ -206,29 +206,22 @@
         LOG(TRACE) << "Fitting the track.";
         track->fit();
 
-<<<<<<< HEAD
         if(rejectByROI && track->isFitted()) {
             // check if the track is within ROI for all detectors
             auto ds = get_detectors();
             auto out_of_roi = std::find_if(ds.begin(), ds.end(), [track](const auto& d) { return !d->isWithinROI(track); });
             if(out_of_roi != ds.end()) {
                 LOG(DEBUG) << "Rejecting track outside of ROI";
-                delete track;
                 continue;
             }
         }
         // save the track
         if(track->isFitted()) {
-            tracks->push_back(track);
+            tracks.push_back(track);
         } else {
             LOG_N(WARNING, 100) << "Rejected a track due to failure in fitting";
-            delete track;
-            continue;
-        }
-=======
-        // Save the track
-        tracks.push_back(track);
->>>>>>> 2963b627
+            continue;
+        }
 
         // Fill histograms
         trackChi2->Fill(track->chi2());
