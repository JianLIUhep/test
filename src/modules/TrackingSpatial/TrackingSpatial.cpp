#include "TrackingSpatial.h"
#include <TDirectory.h>
#include "objects/KDTree.hpp"

using namespace corryvreckan;
using namespace std;

/*

This algorithm performs the track finding using only spatial information
(no timing). It is based on a linear extrapolation along the z axis, followed
by a nearest neighbour search, and should be well adapted to testbeam
reconstruction with a mostly colinear beam.

*/

TrackingSpatial::TrackingSpatial(Configuration config, std::vector<std::shared_ptr<Detector>> detectors)
    : Module(std::move(config), std::move(detectors)) {

    minHitsOnTrack = m_config.get<size_t>("min_hits_on_track", 6);
    excludeDUT = m_config.get<bool>("exclude_dut", true);
    trackModel = m_config.get<std::string>("track_model", "straightline");
<<<<<<< HEAD
=======

>>>>>>> 8d049ed2
    // Backwards compatibilty: also allow spatial_cut to be used for spatial_cut_abs
    m_config.setAlias("spatial_cut_abs", "spatial_cut", true);

    // spatial cut, relative (x * spatial_resolution) or absolute:
    if(m_config.count({"spatial_cut_rel", "spatial_cut_abs"}) > 1) {
        throw InvalidCombinationError(
            m_config, {"spatial_cut_rel", "spatial_cut_abs"}, "Absolute and relative spatial cuts are mutually exclusive.");
    } else if(m_config.has("spatial_cut_abs")) {
        auto spatial_cut_abs_ = m_config.get<XYVector>("spatial_cut_abs");
        for(auto& detector : get_detectors()) {
            spatial_cuts_[detector] = spatial_cut_abs_;
        }
    } else {
        // default is 3.0 * spatial_resolution
        auto spatial_cut_rel_ = m_config.get<double>("spatial_cut_rel", 3.0);
        for(auto& detector : get_detectors()) {
            spatial_cuts_[detector] = detector->getSpatialResolution() * spatial_cut_rel_;
        }
    }
}

void TrackingSpatial::initialise() {

    // Set up histograms
    std::string title = "Track #chi^{2};#chi^{2};events";
    trackChi2 = new TH1F("trackChi2", title.c_str(), 150, 0, 150);
    title = "Track #chi^{2}/ndof;#chi^{2}/ndof;events";
    trackChi2ndof = new TH1F("trackChi2ndof", title.c_str(), 100, 0, 50);
    title = "Clusters per track;clusters;tracks";
    clustersPerTrack = new TH1F("clustersPerTrack", title.c_str(), 10, 0, 10);
    title = "Track multiplicity;tracks;events";
    tracksPerEvent = new TH1F("tracksPerEvent", title.c_str(), 100, 0, 100);
    title = "Track angle X;angle_{x} [rad];events";
    trackAngleX = new TH1F("trackAngleX", title.c_str(), 2000, -0.01, 0.01);
    title = "Track angle Y;angle_{y} [rad];events";
    trackAngleY = new TH1F("trackAngleY", title.c_str(), 2000, -0.01, 0.01);

    // Loop over all planes
    for(auto& detector : get_detectors()) {
        auto detectorID = detector->name();

        // Do not create plots for detectors not participating in the tracking:
        if(excludeDUT && detector->isDUT()) {
            continue;
        }

        // Do not created plots for auxiliary detectors:
        if(detector->isAuxiliary()) {
            continue;
        }

        TDirectory* directory = getROOTDirectory();
        TDirectory* local_directory = directory->mkdir(detectorID.c_str());
        if(local_directory == nullptr) {
            throw RuntimeError("Cannot create or access local ROOT directory for module " + this->getUniqueName());
        }
        local_directory->cd();

        title = detectorID + " Residual X;x_{track}-x [mm];events";
        residualsX[detectorID] = new TH1F("residualsX", title.c_str(), 500, -0.1, 0.1);
        title = detectorID + " Residual Y;y_{track}-y [mm];events";
        residualsY[detectorID] = new TH1F("residualsY", title.c_str(), 500, -0.1, 0.1);

        directory->cd();
    }
}

StatusCode TrackingSpatial::run(std::shared_ptr<Clipboard> clipboard) {

    // Container for all clusters, and detectors in tracking
    map<string, KDTree*> trees;
    vector<std::shared_ptr<Detector>> detectors;
    std::shared_ptr<ClusterVector> referenceClusters = nullptr;

    // Loop over all detectors and get clusters
    double minZ = std::numeric_limits<double>::max();
    std::string seedPlane;
    for(auto& detector : get_detectors()) {
        string detectorID = detector->name();

        // Get the clusters
        auto tempClusters = clipboard->getData<Cluster>(detectorID);
        if(tempClusters != nullptr) {
            // Store the clusters of the first plane in Z as the reference
            if(detector->displacement().Z() < minZ) {
                referenceClusters = tempClusters;
                seedPlane = detector->name();
                minZ = detector->displacement().Z();
                LOG(TRACE) << "minZ = " << minZ;
            }
            if(tempClusters->size() == 0) {
                LOG(TRACE) << "tempClusters->size() == 0";
                continue;
            }

            // Make trees of the clusters on each plane
            KDTree* clusterTree = new KDTree();
            clusterTree->buildSpatialTree(*tempClusters);
            trees[detectorID] = clusterTree;
            detectors.push_back(detector);
            LOG(DEBUG) << "Picked up " << tempClusters->size() << " clusters on device " << detectorID;
        }
    }

    // If there are no detectors then stop trying to track
    if(detectors.empty() || referenceClusters == nullptr) {
        // Clean up tree objects
        for(auto tree = trees.cbegin(); tree != trees.cend();) {
            delete tree->second;
            tree = trees.erase(tree);
        }

        LOG(DEBUG) << "There are no detectors, reference clusters are empty.";
        return StatusCode::NoData;
    }

    // Output track container
    LOG(TRACE) << "Initialise tracks object";
    auto tracks = std::make_shared<TrackVector>();

    LOG(DEBUG) << "referenceClusters->size() == " << referenceClusters->size();
    // Loop over all clusters
    for(auto& cluster : (*referenceClusters)) {

        LOG(DEBUG) << "Looping over clusters.";
        // Make a new track
        auto track = Track::Factory(trackModel);

        // Add the cluster to the track
        track->addCluster(cluster);

        // Loop over each subsequent planes. For each plane, if extrapolate
        // the hit from the previous plane along the z axis, and look for
        // a neighbour on the new plane. We started on the most upstream
        // plane, so first detector is 1 (not 0)
        for(auto& detector : detectors) {
            auto detectorID = detector->name();
            if(trees.count(detectorID) == 0) {
                LOG(TRACE) << "Skipping detector " << detector->name() << " as it has 0 clusters.";
                continue;
            }
            if(detectorID == seedPlane) {
                LOG(TRACE) << "Skipping seed plane.";
                continue;
            }

            // Check if the DUT should be excluded and obey:
            if(excludeDUT && detector->isDUT()) {
                LOG(TRACE) << "Exclude DUT.";
                continue;
            }

            // Get the closest neighbour
            LOG(DEBUG) << "Searching for nearest cluster on device " << detectorID;
            Cluster* closestCluster = trees[detectorID]->getClosestNeighbour(cluster);

            double distanceX = (cluster->global().x() - closestCluster->global().x());
            double distanceY = (cluster->global().y() - closestCluster->global().y());
            double distance = sqrt(distanceX * distanceX + distanceY * distanceY);

            // Check if closestCluster lies within ellipse defined by spatial cuts,
            // following this example:
            // https://www.geeksforgeeks.org/check-if-a-point-is-inside-outside-or-on-the-ellipse/
            //
            // ellipse defined by: x^2/a^2 + y^2/b^2 = 1: on ellipse,
            //                                       > 1: outside,
            //                                       < 1: inside
            // Continue if on or outside of ellipse:

            double norm = (distanceX * distanceX) / (spatial_cuts_[detector].x() * spatial_cuts_[detector].x()) +
                          (distanceY * distanceY) / (spatial_cuts_[detector].y() * spatial_cuts_[detector].y());

            if(norm > 1) {
                continue;
            }

            // Add the cluster to the track
            track->addCluster(closestCluster);
            LOG(DEBUG) << "- added cluster to track. Distance is " << distance;
        }

        // Now should have a track with one cluster from each plane
        if(track->nClusters() < minHitsOnTrack) {
            LOG(DEBUG) << "Not enough clusters on the track, found " << track->nClusters() << " but " << minHitsOnTrack
                       << " required.";
            delete track;
            continue;
        }

        // Fit the track
        LOG(TRACE) << "Fitting the track.";
        track->fit();

        // Save the track
        tracks->push_back(track);

        // Fill histograms
        trackChi2->Fill(track->chi2());
        clustersPerTrack->Fill(static_cast<double>(track->nClusters()));
        trackChi2ndof->Fill(track->chi2ndof());
        trackAngleX->Fill(atan(track->direction(track->clusters().front()->detectorID()).X()));
        trackAngleY->Fill(atan(track->direction(track->clusters().front()->detectorID()).Y()));

        // Make residuals
        for(auto& trackCluster : track->clusters()) {
            LOG(TRACE) << "Loop over track clusters.";
            string detectorID = trackCluster->detectorID();
            ROOT::Math::XYZPoint intercept = track->intercept(trackCluster->global().z());
            residualsX[detectorID]->Fill(intercept.X() - trackCluster->global().x());
            residualsY[detectorID]->Fill(intercept.Y() - trackCluster->global().y());
        }
    }

    // Save the tracks on the clipboard
    tracksPerEvent->Fill(static_cast<double>(tracks->size()));
    if(tracks->size() > 0) {
        clipboard->putData(tracks);
    }

    // Clean up tree objects
    for(auto tree = trees.cbegin(); tree != trees.cend();) {
        delete tree->second;
        tree = trees.erase(tree);
    }

    LOG(DEBUG) << "End of event";
    return StatusCode::Success;
}<|MERGE_RESOLUTION|>--- conflicted
+++ resolved
@@ -20,10 +20,7 @@
     minHitsOnTrack = m_config.get<size_t>("min_hits_on_track", 6);
     excludeDUT = m_config.get<bool>("exclude_dut", true);
     trackModel = m_config.get<std::string>("track_model", "straightline");
-<<<<<<< HEAD
-=======
-
->>>>>>> 8d049ed2
+
     // Backwards compatibilty: also allow spatial_cut to be used for spatial_cut_abs
     m_config.setAlias("spatial_cut_abs", "spatial_cut", true);
 
