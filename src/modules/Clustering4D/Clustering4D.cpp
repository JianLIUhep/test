/**
 * @file
 * @brief Implementation of module Clustering4D
 *
 * @copyright Copyright (c) 2017-2022 CERN and the Corryvreckan authors.
 * This software is distributed under the terms of the MIT License, copied verbatim in the file "LICENSE.md".
 * In applying this license, CERN does not waive the privileges and immunities granted to it by virtue of its status as an
 * Intergovernmental Organization or submit itself to any jurisdiction.
 * SPDX-License-Identifier: MIT
 */

#include "Clustering4D.h"
#include "tools/cuts.h"

using namespace corryvreckan;
using namespace std;

Clustering4D::Clustering4D(Configuration& config, std::shared_ptr<Detector> detector)
    : Module(config, detector), m_detector(detector) {

    // Backwards compatibility: also allow timing_cut to be used for time_cut_abs
    config_.setAlias("time_cut_abs", "timing_cut", true);
    config_.setAlias("neighbor_radius_row", "neighbour_radius_row", true);
    config_.setAlias("neighbor_radius_col", "neighbour_radius_col", true);

    config_.setDefault<int>("neighbor_radius_row", 1);
    config_.setDefault<int>("neighbor_radius_col", 1);
    config_.setDefault<bool>("charge_weighting", true);
    config_.setDefault<bool>("use_earliest_pixel", false);
    config_.setDefault<bool>("reject_by_roi", false);

    if(config_.count({"time_cut_rel", "time_cut_abs"}) == 0) {
        config_.setDefault("time_cut_rel", 3.0);
    }

    // timing cut, relative (x * time_resolution) or absolute:
    time_cut_ = corryvreckan::calculate_cut<double>("time_cut", config_, m_detector);

    neighbor_radius_row_ = config_.get<int>("neighbor_radius_row");
    neighbor_radius_col_ = config_.get<int>("neighbor_radius_col");
    charge_weighting_ = config_.get<bool>("charge_weighting");
    use_earliest_pixel_ = config_.get<bool>("use_earliest_pixel");
    reject_by_ROI_ = config_.get<bool>("reject_by_roi");
}

void Clustering4D::initialize() {

    // Cluster plots
    std::string title = m_detector->getName() + " Cluster size;cluster size;events";
    clusterSize = new TH1F("clusterSize", title.c_str(), 100, -0.5, 99.5);
    title = m_detector->getName() + " Cluster seed charge;cluster seed charge [e];events";
    clusterSeedCharge = new TH1F("clusterSeedCharge", title.c_str(), 256, -0.5, 255.5);
    title = m_detector->getName() + " Cluster Width - Rows;cluster width [rows];events";
    clusterWidthRow = new TH1F("clusterWidthRow", title.c_str(), 25, -0.5, 24.5);
    title = m_detector->getName() + " Cluster Width - Columns;cluster width [columns];events";
    clusterWidthColumn = new TH1F("clusterWidthColumn", title.c_str(), 100, -0.5, 99.5);
    title = m_detector->getName() + " Cluster Charge;cluster charge [e];events";
    clusterCharge = new TH1F("clusterCharge", title.c_str(), 5000, -0.5, 49999.5);
    title = m_detector->getName() + " Cluster Charge (1px clusters);cluster charge [e];events";
    clusterCharge_1px = new TH1F("clusterCharge_1px", title.c_str(), 256, -0.5, 255.5);
    title = m_detector->getName() + " Cluster Charge (2px clusters);cluster charge [e];events";
    clusterCharge_2px = new TH1F("clusterCharge_2px", title.c_str(), 256, -0.5, 255.5);
    title = m_detector->getName() + " Cluster Charge (3px clusters);cluster charge [e];events";
    clusterCharge_3px = new TH1F("clusterCharge_3px", title.c_str(), 256, -0.5, 255.5);
    title = m_detector->getName() + " Cluster Position (Global);x [mm];y [mm];events";
    clusterPositionGlobal = new TH2F("clusterPositionGlobal",
                                     title.c_str(),
                                     400,
                                     -m_detector->getSize().X() / 1.5,
                                     m_detector->getSize().X() / 1.5,
                                     400,
                                     -m_detector->getSize().Y() / 1.5,
                                     m_detector->getSize().Y() / 1.5);
    title = m_detector->getName() + " Cluster Position (Local);x [px];y [px];events";
    clusterPositionLocal = new TH2F("clusterPositionLocal",
                                    title.c_str(),
                                    m_detector->nPixels().X(),
                                    -0.5,
                                    m_detector->nPixels().X() - 0.5,
                                    m_detector->nPixels().Y(),
                                    -0.5,
                                    m_detector->nPixels().Y() - 0.5);

    title = ";cluster timestamp [ns]; # events";
    clusterTimes = new TH1F("clusterTimes", title.c_str(), 3e6, 0, 3e9);
    title = m_detector->getName() + " Cluster multiplicity;clusters;events";
    clusterMultiplicity = new TH1F("clusterMultiplicity", title.c_str(), 50, -0.5, 49.5);
    title = m_detector->getName() + " Cluster Uncertainty x;cluster uncertainty x [um];events";
    clusterUncertaintyX = new TH1F(
        "clusterUncertaintyX", title.c_str(), 100, 0, static_cast<double>(Units::convert(m_detector->getPitch().X(), "um")));
    title = m_detector->getName() + " Cluster Uncertainty y;cluster uncertainty y [um];events";
    clusterUncertaintyY = new TH1F(
        "clusterUncertaintyY", title.c_str(), 100, 0, static_cast<double>(Units::convert(m_detector->getPitch().Y(), "um")));
    title = m_detector->getName() + " Cluster Uncertainty x vs position;column [px];row [px];<cluster uncertainty x> [um]";
    clusterUncertaintyXvsXY = new TProfile2D("clusterUncertaintyXvsXY",
                                             title.c_str(),
                                             m_detector->nPixels().X(),
                                             -0.5,
                                             m_detector->nPixels().X() - 0.5,
                                             m_detector->nPixels().Y(),
                                             -0.5,
                                             m_detector->nPixels().Y() - 0.5);
    title = m_detector->getName() + " Cluster Uncertainty Y vs position;column [px];row [px];<cluster uncertainty y> [um]";
    clusterUncertaintyYvsXY = new TProfile2D("clusterUncertaintyYvsXY",
                                             title.c_str(),
                                             m_detector->nPixels().X(),
                                             -0.5,
                                             m_detector->nPixels().X() - 0.5,
                                             m_detector->nPixels().Y(),
                                             -0.5,
                                             m_detector->nPixels().Y() - 0.5);

    title =
        m_detector->getName() + " pixel - seed pixel timestamp (all pixels w/o seed);ts_{pixel} - ts_ {seed} [ns];events";
    pxTimeMinusSeedTime = new TH1F("pxTimeMinusSeedTime", title.c_str(), 1000, -99.5 * 1.5625, 900.5 * 1.5625);
    title = m_detector->getName() +
            " pixel - seed pixel timestamp (all pixels w/o seed);ts_{pixel} - ts_ {seed} [ns]; pixel charge [e];events";
    pxTimeMinusSeedTime_vs_pxCharge =
        new TH2F("pxTimeMinusSeedTime_vs_pxCharge", title.c_str(), 1000, -99.5 * 1.5625, 900.5 * 1.5625, 256, -0.5, 255.5);
    title = m_detector->getName() +
            " pixel - seed pixel timestamp (all pixels w/o seed);ts_{pixel} - ts_ {seed} [ns]; pixel charge [e];events";
    pxTimeMinusSeedTime_vs_pxCharge_2px = new TH2F(
        "pxTimeMinusSeedTime_vs_pxCharge_2px", title.c_str(), 1000, -99.5 * 1.5625, 900.5 * 1.5625, 256, -0.5, 255.5);
    title = m_detector->getName() +
            " pixel - seed pixel timestamp (all pixels w/o seed);ts_{pixel} - ts_ {seed} [ns]; pixel charge [e];events";
    pxTimeMinusSeedTime_vs_pxCharge_3px = new TH2F(
        "pxTimeMinusSeedTime_vs_pxCharge_3px", title.c_str(), 1000, -99.5 * 1.5625, 900.5 * 1.5625, 256, -0.5, 255.5);
    title = m_detector->getName() +
            " pixel - seed pixel timestamp (all pixels w/o seed);ts_{pixel} - ts_ {seed} [ns]; pixel charge [e];events";
    pxTimeMinusSeedTime_vs_pxCharge_4px = new TH2F(
        "pxTimeMinusSeedTime_vs_pxCharge_4px", title.c_str(), 1000, -99.5 * 1.5625, 900.5 * 1.5625, 256, -0.5, 255.5);

    // Get resolution in time of detector and calculate time cut to be applied
    LOG(DEBUG) << "Time cut to be applied for " << m_detector->getName() << " is "
               << Units::display(time_cut_, {"ns", "us", "ms"});
}

// Sort function for pixels from low to high times
bool Clustering4D::sortByTime(const std::shared_ptr<Pixel>& pixel1, const std::shared_ptr<Pixel>& pixel2) {
    return (pixel1->timestamp() < pixel2->timestamp());
}

StatusCode Clustering4D::run(const std::shared_ptr<Clipboard>& clipboard) {

    // Get the pixels
    auto pixels = clipboard->getData<Pixel>(m_detector->getName());
    if(pixels.empty()) {
        LOG(DEBUG) << "Detector " << m_detector->getName() << " does not have any pixels on the clipboard";
        clusterMultiplicity->Fill(0);
        return StatusCode::Success;
    }
    LOG(DEBUG) << "Picked up " << pixels.size() << " pixels for device " << m_detector->getName();

    // Sort the pixels from low to high timestamp
    std::sort(pixels.begin(), pixels.end(), sortByTime);
    size_t totalPixels = pixels.size();

    // Make the cluster storage
    ClusterVector deviceClusters;

    // Keep track of which pixels are used
    map<Pixel*, bool> used;

    // Start to cluster
    for(size_t iP = 0; iP < pixels.size(); iP++) {
        Pixel* pixel = pixels[iP].get();

        // Check if pixel is used
        if(used[pixel]) {
            continue;
        }

        // Make the new cluster object
        auto cluster = std::make_shared<Cluster>();
        LOG(DEBUG) << "==== New cluster";

        // Keep adding hits to the cluster until no more are found
        cluster->addPixel(pixel);
        double clusterTime = pixel->timestamp();
        used[pixel] = true;
        LOG(DEBUG) << "Adding pixel: " << pixel->column() << "," << pixel->row();
        size_t nPixels = 0;
        while(cluster->size() != nPixels) {

            nPixels = cluster->size();
            // Loop over all pixels
            for(size_t iNeighbour = (iP + 1); iNeighbour < totalPixels; iNeighbour++) {
                auto neighbor = pixels[iNeighbour];
                // Check if they are compatible in time with the cluster pixels
                if(abs(neighbor->timestamp() - clusterTime) > time_cut_)
                    break;

                // Check if they have been used
                if(used[neighbor.get()])
                    continue;

                // Check if they are touching cluster pixels
                if(!m_detector->isNeighbor(neighbor, cluster, neighbor_radius_row_, neighbor_radius_col_))
                    continue;

                // Add to cluster
                cluster->addPixel(neighbor.get());
                clusterTime = (neighbor->timestamp() < clusterTime) ? neighbor->timestamp() : clusterTime;
                used[neighbor.get()] = true;
                LOG(DEBUG) << "Adding pixel: " << neighbor->column() << "," << neighbor->row() << " time "
                           << Units::display(neighbor->timestamp(), {"ns", "us", "s"});
            }
        }

        // Finalise the cluster and save it
        calculateClusterCentre(cluster.get());

        // check if the cluster is within ROI
        if(reject_by_ROI_ && !m_detector->isWithinROI(cluster.get())) {
            LOG(DEBUG) << "Rejecting cluster outside of " << m_detector->getName() << " ROI";
            continue;
        }

        // Fill cluster histograms
        clusterSize->Fill(static_cast<double>(cluster->size()));
        clusterWidthRow->Fill(static_cast<double>(cluster->rowWidth()));
        clusterWidthColumn->Fill(static_cast<double>(cluster->columnWidth()));
        clusterCharge->Fill(cluster->charge());
        if(cluster->size() == 1) {
            clusterCharge_1px->Fill(cluster->charge());
        } else if(cluster->size() == 2) {
            clusterCharge_2px->Fill(cluster->charge());
        } else if(cluster->size() == 3) {
            clusterCharge_3px->Fill(cluster->charge());
        }
        clusterSeedCharge->Fill(cluster->getSeedPixel()->charge());
        clusterPositionGlobal->Fill(cluster->global().x(), cluster->global().y());
        clusterPositionLocal->Fill(cluster->column(), cluster->row());
        clusterTimes->Fill(static_cast<double>(Units::convert(cluster->timestamp(), "ns")));
        clusterUncertaintyX->Fill(static_cast<double>(Units::convert(cluster->errorX(), "um")));
        clusterUncertaintyY->Fill(static_cast<double>(Units::convert(cluster->errorY(), "um")));
        clusterUncertaintyXvsXY->Fill(
            cluster->column(), cluster->row(), static_cast<double>(Units::convert(cluster->errorX(), "um")));
        clusterUncertaintyYvsXY->Fill(
            cluster->column(), cluster->row(), static_cast<double>(Units::convert(cluster->errorY(), "um")));

        // to check that cluster timestamp = earliest pixel timestamp
        if(cluster->size() > 1) {
            for(auto& px : cluster->pixels()) {
                if(px == cluster->getSeedPixel()) {
                    continue; // don't fill this histogram for seed pixel!
                }
                pxTimeMinusSeedTime->Fill(static_cast<double>(Units::convert(px->timestamp() - cluster->timestamp(), "ns")));
                pxTimeMinusSeedTime_vs_pxCharge->Fill(
                    static_cast<double>(Units::convert(px->timestamp() - cluster->timestamp(), "ns")), px->charge());
                if(cluster->size() == 2) {
                    pxTimeMinusSeedTime_vs_pxCharge_2px->Fill(
                        static_cast<double>(Units::convert(px->timestamp() - cluster->timestamp(), "ns")), px->charge());
                } else if(cluster->size() == 3) {
                    pxTimeMinusSeedTime_vs_pxCharge_3px->Fill(
                        static_cast<double>(Units::convert(px->timestamp() - cluster->timestamp(), "ns")), px->charge());
                } else if(cluster->size() == 4) {
                    pxTimeMinusSeedTime_vs_pxCharge_4px->Fill(
                        static_cast<double>(Units::convert(px->timestamp() - cluster->timestamp(), "ns")), px->charge());
                }
            }
        }

        deviceClusters.push_back(cluster);
    }

    clusterMultiplicity->Fill(static_cast<double>(deviceClusters.size()));

    // Put the clusters on the clipboard
    clipboard->putData(deviceClusters, m_detector->getName());
    LOG(DEBUG) << "Made " << deviceClusters.size() << " clusters for device " << m_detector->getName();

    return StatusCode::Success;
}

// Check if a pixel is close in time to the pixels of a cluster
bool Clustering4D::closeInTime(Pixel* neighbor, Cluster* cluster) {

    bool CloseInTime = false;

    auto pixels = cluster->pixels();
    for(auto& px : pixels) {

        double timeDifference = abs(neighbor->timestamp() - px->timestamp());
        if(timeDifference < time_cut_)
            CloseInTime = true;
    }
    return CloseInTime;
}

void Clustering4D::calculateClusterCentre(Cluster* cluster) {

    LOG(DEBUG) << "== Making cluster centre";
    // Empty variables to calculate cluster position
    double column(0), row(0), charge(0), maxcharge(0);
    double column_sum(0), column_sum_chargeweighted(0);
    double row_sum(0), row_sum_chargeweighted(0);
    bool found_charge_zero = false;

    // Get the pixels on this cluster
    auto pixels = cluster->pixels();
    string detectorID = pixels.front()->detectorID();
    double timestamp = pixels.front()->timestamp();
    LOG(DEBUG) << "- cluster has " << pixels.size() << " pixels";

    // Loop over all pixels
    for(auto& pixel : pixels) {
        // If charge == 0 (use epsilon to avoid errors in floating-point arithmetic):
        if(pixel->charge() < std::numeric_limits<double>::epsilon()) {
            // apply arithmetic mean if a pixel has zero charge
            found_charge_zero = true;
        }
        charge += pixel->charge();

        // We need both column_sum and column_sum_chargeweighted
        // as we don't know a priori if there will be a pixel with
        // charge==0 such that we have to fall back to the arithmetic mean.
        column_sum += pixel->column();
        row_sum += pixel->row();
        column_sum_chargeweighted += (pixel->column() * pixel->charge());
        row_sum_chargeweighted += (pixel->row() * pixel->charge());

        // Set cluster timestamp = timestamp from pixel with largest charge
        // Update timestamp if:
        //    1) found_charge_zero = false, i.e. no zero charge was detected
        //    2) use_earliest_pixel was NOT chosen by the user
        //    3) the current pixel charge is larger than the previous maximum
        if(!found_charge_zero && !use_earliest_pixel_ && pixel->charge() > maxcharge) {
            timestamp = pixel->timestamp();
            maxcharge = pixel->charge();

            // else: use earliest pixel
        } else if(pixel->timestamp() < timestamp) {
            timestamp = pixel->timestamp();
        }
    }

    if(charge_weighting_ && !found_charge_zero) {
        // Charge-weighted centre-of-gravity for cluster centre:
        // (here it's safe to divide by the charge as it cannot be zero due to !found_charge_zero)
        column = column_sum_chargeweighted / charge;
        row = row_sum_chargeweighted / charge;
    } else {
        // Arithmetic cluster centre:
        column = column_sum / static_cast<double>(cluster->size());
        row = row_sum / static_cast<double>(cluster->size());
    }

    if(detectorID != m_detector->getName()) {
        // Should never happen...
        return;
    }

    // Calculate local cluster position
    auto positionLocal = m_detector->getLocalPosition(column, row);

    // Calculate global cluster position
    auto positionGlobal = m_detector->localToGlobal(positionLocal);

    LOG(DEBUG) << "- cluster col, row, time : " << column << "," << row << ","
               << Units::display(timestamp, {"ns", "us", "ms"});
    // Set the cluster parameters
    cluster->setColumn(column);
    cluster->setRow(row);
    cluster->setCharge(charge);

<<<<<<< HEAD
    // Set uncertainty on position from intrinstic detector spatial resolution:
    cluster->setError(m_detector->getSpatialResolution(column,row));
    cluster->setErrorMatrixGlobal(m_detector->getSpatialResolutionMatrixGlobal(column,row));
=======
    // Set uncertainty on position from intrinsic detector spatial resolution:
    cluster->setError(m_detector->getSpatialResolution(column, row));
    cluster->setErrorMatrixGlobal(m_detector->getSpatialResolutionMatrixGlobal(column, row));
>>>>>>> 325d923d

    cluster->setTimestamp(timestamp);
    cluster->setDetectorID(detectorID);
    cluster->setClusterCentre(positionGlobal);
    cluster->setClusterCentreLocal(positionLocal);
}<|MERGE_RESOLUTION|>--- conflicted
+++ resolved
@@ -364,15 +364,9 @@
     cluster->setRow(row);
     cluster->setCharge(charge);
 
-<<<<<<< HEAD
-    // Set uncertainty on position from intrinstic detector spatial resolution:
-    cluster->setError(m_detector->getSpatialResolution(column,row));
-    cluster->setErrorMatrixGlobal(m_detector->getSpatialResolutionMatrixGlobal(column,row));
-=======
     // Set uncertainty on position from intrinsic detector spatial resolution:
     cluster->setError(m_detector->getSpatialResolution(column, row));
     cluster->setErrorMatrixGlobal(m_detector->getSpatialResolutionMatrixGlobal(column, row));
->>>>>>> 325d923d
 
     cluster->setTimestamp(timestamp);
     cluster->setDetectorID(detectorID);
