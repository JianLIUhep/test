/**
 * @file
 * @brief Implementation of module Clustering4D
 *
 * @copyright Copyright (c) 2017-2020 CERN and the Corryvreckan authors.
 * This software is distributed under the terms of the MIT License, copied verbatim in the file "LICENSE.md".
 * In applying this license, CERN does not waive the privileges and immunities granted to it by virtue of its status as an
 * Intergovernmental Organization or submit itself to any jurisdiction.
 */

#include "Clustering4D.h"
#include "tools/cuts.h"

using namespace corryvreckan;
using namespace std;

Clustering4D::Clustering4D(Configuration& config, std::shared_ptr<Detector> detector)
    : Module(config, detector), m_detector(detector) {

    // Backwards compatibilty: also allow timing_cut to be used for time_cut_abs
    config_.setAlias("time_cut_abs", "timing_cut", true);
    config_.setAlias("neighbor_radius_row", "neighbour_radius_row", true);
    config_.setAlias("neighbor_radius_col", "neighbour_radius_col", true);

    config_.setDefault<int>("neighbor_radius_row", 1);
    config_.setDefault<int>("neighbor_radius_col", 1);
    config_.setDefault<bool>("charge_weighting", true);
    config_.setDefault<bool>("reject_by_roi", false);

    if(config_.count({"time_cut_rel", "time_cut_abs"}) == 0) {
        config_.setDefault("time_cut_rel", 3.0);
    }

<<<<<<< HEAD
    // timing cut, relative (x * time_resolution) or absolute:
    time_cut_ = corryvreckan::calculate_cut<double>("time_cut", config_, m_detector);

    neighbor_radius_row_ = config_.get<int>("neighbor_radius_row");
    neighbor_radius_col_ = config_.get<int>("neighbor_radius_col");
    charge_weighting_ = config_.get<bool>("charge_weighting");
    reject_by_ROI_ = config_.get<bool>("reject_by_roi");
=======
    m_config.setAlias("neighbor_radius_row", "neighbour_radius_row", true);
    m_config.setAlias("neighbor_radius_col", "neighbour_radius_col", true);
    neighbor_radius_row_ = m_config.get<int>("neighbor_radius_row", 1);
    neighbor_radius_col_ = m_config.get<int>("neighbor_radius_col", 1);
    charge_weighting_ = m_config.get<bool>("charge_weighting", true);
    use_earliest_pixel_ = m_config.get<bool>("use_earliest_pixel", false);
    reject_by_ROI_ = m_config.get<bool>("reject_by_roi", false);
>>>>>>> 3d2ce4fe
}

void Clustering4D::initialize() {

    // Cluster plots
    std::string title = m_detector->getName() + " Cluster size;cluster size;events";
    clusterSize = new TH1F("clusterSize", title.c_str(), 100, -0.5, 99.5);
    title = m_detector->getName() + " Cluster seed charge;cluster seed charge [e];events";
    clusterSeedCharge = new TH1F("clusterSeedCharge", title.c_str(), 256, -0.5, 255.5);
    title = m_detector->getName() + " Cluster Width - Rows;cluster width [rows];events";
    clusterWidthRow = new TH1F("clusterWidthRow", title.c_str(), 25, -0.5, 24.5);
    title = m_detector->getName() + " Cluster Width - Columns;cluster width [columns];events";
    clusterWidthColumn = new TH1F("clusterWidthColumn", title.c_str(), 100, -0.5, 99.5);
    title = m_detector->getName() + " Cluster Charge;cluster charge [e];events";
    clusterCharge = new TH1F("clusterCharge", title.c_str(), 5000, -0.5, 49999.5);
    title = m_detector->getName() + " Cluster Charge (1px clusters);cluster charge [e];events";
    clusterCharge_1px = new TH1F("clusterCharge_1px", title.c_str(), 256, -0.5, 255.5);
    title = m_detector->getName() + " Cluster Charge (2px clusters);cluster charge [e];events";
    clusterCharge_2px = new TH1F("clusterCharge_2px", title.c_str(), 256, -0.5, 255.5);
    title = m_detector->getName() + " Cluster Charge (3px clusters);cluster charge [e];events";
    clusterCharge_3px = new TH1F("clusterCharge_3px", title.c_str(), 256, -0.5, 255.5);
    title = m_detector->getName() + " Cluster Position (Global);x [mm];y [mm];events";
    clusterPositionGlobal = new TH2F("clusterPositionGlobal",
                                     title.c_str(),
                                     400,
                                     -m_detector->getSize().X() / 1.5,
                                     m_detector->getSize().X() / 1.5,
                                     400,
                                     -m_detector->getSize().Y() / 1.5,
                                     m_detector->getSize().Y() / 1.5);
    title = m_detector->getName() + " Cluster Position (Local);x [px];y [px];events";
    clusterPositionLocal = new TH2F("clusterPositionLocal",
                                    title.c_str(),
                                    m_detector->nPixels().X(),
                                    -0.5,
                                    m_detector->nPixels().X() - 0.5,
                                    m_detector->nPixels().Y(),
                                    -0.5,
                                    m_detector->nPixels().Y() - 0.5);

    title = ";cluster timestamp [ns]; # events";
    clusterTimes = new TH1F("clusterTimes", title.c_str(), 3e6, 0, 3e9);
    title = m_detector->getName() + " Cluster multiplicity;clusters;events";
    clusterMultiplicity = new TH1F("clusterMultiplicity", title.c_str(), 50, -0.5, 49.5);
    title = m_detector->getName() +
            " pixel - cluster timestamp;ts_{pixel} - ts_{cluster} [ns] (all pixels from cluster (if clusterSize>1));events";
    pixelTimeMinusClusterTime = new TH1F("pixelTimeMinusClusterTime", title.c_str(), 1000, -0.5, 999.5);

    // Get resolution in time of detector and calculate time cut to be applied
    LOG(DEBUG) << "Time cut to be applied for " << m_detector->getName() << " is "
               << Units::display(time_cut_, {"ns", "us", "ms"});
}

// Sort function for pixels from low to high times
bool Clustering4D::sortByTime(const std::shared_ptr<Pixel>& pixel1, const std::shared_ptr<Pixel>& pixel2) {
    return (pixel1->timestamp() < pixel2->timestamp());
}

StatusCode Clustering4D::run(const std::shared_ptr<Clipboard>& clipboard) {

    // Get the pixels
    auto pixels = clipboard->getData<Pixel>(m_detector->getName());
    if(pixels.empty()) {
        LOG(DEBUG) << "Detector " << m_detector->getName() << " does not have any pixels on the clipboard";
        return StatusCode::Success;
    }
    LOG(DEBUG) << "Picked up " << pixels.size() << " pixels for device " << m_detector->getName();

    // Sort the pixels from low to high timestamp
    std::sort(pixels.begin(), pixels.end(), sortByTime);
    size_t totalPixels = pixels.size();

    // Make the cluster storage
    ClusterVector deviceClusters;

    // Keep track of which pixels are used
    map<Pixel*, bool> used;

    // Start to cluster
    for(size_t iP = 0; iP < pixels.size(); iP++) {
        Pixel* pixel = pixels[iP].get();

        // Check if pixel is used
        if(used[pixel]) {
            continue;
        }

        // Make the new cluster object
        auto cluster = std::make_shared<Cluster>();
        LOG(DEBUG) << "==== New cluster";

        // Keep adding hits to the cluster until no more are found
        cluster->addPixel(pixel);
        double clusterTime = pixel->timestamp();
        used[pixel] = true;
        LOG(DEBUG) << "Adding pixel: " << pixel->column() << "," << pixel->row();
        size_t nPixels = 0;
        while(cluster->size() != nPixels) {

            nPixels = cluster->size();
            // Loop over all pixels
            for(size_t iNeighbour = (iP + 1); iNeighbour < totalPixels; iNeighbour++) {
                Pixel* neighbor = pixels[iNeighbour].get();
                // Check if they are compatible in time with the cluster pixels
                if(abs(neighbor->timestamp() - clusterTime) > time_cut_)
                    break;

                // Check if they have been used
                if(used[neighbor])
                    continue;

                // Check if they are touching cluster pixels
                if(!touching(neighbor, cluster.get()))
                    continue;

                // Add to cluster
                cluster->addPixel(neighbor);
                clusterTime = (neighbor->timestamp() < clusterTime) ? neighbor->timestamp() : clusterTime;
                used[neighbor] = true;
                LOG(DEBUG) << "Adding pixel: " << neighbor->column() << "," << neighbor->row() << " time "
                           << Units::display(neighbor->timestamp(), {"ns", "us", "s"});
            }
        }

        // Finalise the cluster and save it
        calculateClusterCentre(cluster.get());

        // check if the cluster is within ROI
        if(reject_by_ROI_ && !m_detector->isWithinROI(cluster.get())) {
            LOG(DEBUG) << "Rejecting cluster outside of " << m_detector->getName() << " ROI";
            continue;
        }

        // Fill cluster histograms
        clusterSize->Fill(static_cast<double>(cluster->size()));
        clusterWidthRow->Fill(cluster->rowWidth());
        clusterWidthColumn->Fill(cluster->columnWidth());
        clusterCharge->Fill(cluster->charge());
        if(cluster->size() == 1) {
            clusterCharge_1px->Fill(cluster->charge());
        } else if(cluster->size() == 2) {
            clusterCharge_2px->Fill(cluster->charge());
        } else if(cluster->size() == 3) {
            clusterCharge_3px->Fill(cluster->charge());
        }
        clusterSeedCharge->Fill(cluster->getSeedPixel()->charge());
        clusterPositionGlobal->Fill(cluster->global().x(), cluster->global().y());
        clusterPositionLocal->Fill(cluster->column(), cluster->row());
        clusterTimes->Fill(static_cast<double>(Units::convert(cluster->timestamp(), "ns")));

        // to check that cluster timestamp = earliest pixel timestamp
        if(cluster->size() > 1) {
            for(auto& px : cluster->pixels()) {
                pixelTimeMinusClusterTime->Fill(
                    static_cast<double>(Units::convert(px->timestamp() - cluster->timestamp(), "ns")));
            }
        }

        deviceClusters.push_back(cluster);
    }

    clusterMultiplicity->Fill(static_cast<double>(deviceClusters.size()));

    // Put the clusters on the clipboard
    clipboard->putData(deviceClusters, m_detector->getName());
    LOG(DEBUG) << "Made " << deviceClusters.size() << " clusters for device " << m_detector->getName();

    return StatusCode::Success;
}

// Check if a pixel touches any of the pixels in a cluster
bool Clustering4D::touching(Pixel* neighbor, Cluster* cluster) {

    bool Touching = false;

    for(auto pixel : cluster->pixels()) {
        int row_distance = abs(pixel->row() - neighbor->row());
        int col_distance = abs(pixel->column() - neighbor->column());

        if(row_distance <= neighbor_radius_row_ && col_distance <= neighbor_radius_col_) {
            if(row_distance > 1 || col_distance > 1) {
                cluster->setSplit(true);
            }
            Touching = true;
            break;
        }
    }
    return Touching;
}

// Check if a pixel is close in time to the pixels of a cluster
bool Clustering4D::closeInTime(Pixel* neighbor, Cluster* cluster) {

    bool CloseInTime = false;

    auto pixels = cluster->pixels();
    for(auto& px : pixels) {

        double timeDifference = abs(neighbor->timestamp() - px->timestamp());
        if(timeDifference < time_cut_)
            CloseInTime = true;
    }
    return CloseInTime;
}

void Clustering4D::calculateClusterCentre(Cluster* cluster) {

    LOG(DEBUG) << "== Making cluster centre";
    // Empty variables to calculate cluster position
    double column(0), row(0), charge(0), maxcharge(0);
    double column_sum(0), column_sum_chargeweighted(0);
    double row_sum(0), row_sum_chargeweighted(0);
    bool found_charge_zero = false;

    // Get the pixels on this cluster
    auto pixels = cluster->pixels();
    string detectorID = pixels.front()->detectorID();
    double timestamp = pixels.front()->timestamp();
    LOG(DEBUG) << "- cluster has " << pixels.size() << " pixels";

    // Loop over all pixels
    for(auto& pixel : pixels) {
        // If charge == 0 (use epsilon to avoid errors in floating-point arithmetics):
        if(pixel->charge() < std::numeric_limits<double>::epsilon()) {
            // apply arithmetic mean if a pixel has zero charge
            found_charge_zero = true;
        }
        charge += pixel->charge();

        // We need both column_sum and column_sum_chargeweighted
        // as we don't know a priori if there will be a pixel with
        // charge==0 such that we have to fall back to the arithmetic mean.
        column_sum += pixel->column();
        row_sum += pixel->row();
        column_sum_chargeweighted += (pixel->column() * pixel->charge());
        row_sum_chargeweighted += (pixel->row() * pixel->charge());

        // Set cluster timestamp = timestamp from pixel with largest charge
        // Update timestamp if:
        //    1) found_charge_zero = false, i.e. no zero charge was detected
        //    2) use_earliest_pixel was NOT chosen by the user
        //    3) the current pixel charge is larger than the previous maximum
        if(!found_charge_zero && !use_earliest_pixel_ && pixel->charge() > maxcharge) {
            timestamp = pixel->timestamp();
            maxcharge = pixel->charge();

            // else: use earliest pixel
        } else if(pixel->timestamp() < timestamp) {
            timestamp = pixel->timestamp();
        }
    }

    if(charge_weighting_ && !found_charge_zero) {
        // Charge-weighted centre-of-gravity for cluster centre:
        // (here it's safe to divide by the charge as it cannot be zero due to !found_charge_zero)
        column = column_sum_chargeweighted / charge;
        row = row_sum_chargeweighted / charge;
    } else {
        // Arithmetic cluster centre:
        column = column_sum / static_cast<double>(cluster->size());
        row = row_sum / static_cast<double>(cluster->size());
    }

    if(detectorID != m_detector->getName()) {
        // Should never happen...
        return;
    }

    // Calculate local cluster position
    auto positionLocal = m_detector->getLocalPosition(column, row);

    // Calculate global cluster position
    auto positionGlobal = m_detector->localToGlobal(positionLocal);

    LOG(DEBUG) << "- cluster col, row, time : " << column << "," << row << ","
               << Units::display(timestamp, {"ns", "us", "ms"});
    // Set the cluster parameters
    cluster->setColumn(column);
    cluster->setRow(row);
    cluster->setCharge(charge);

    // Set uncertainty on position from intrinstic detector spatial resolution:
    cluster->setError(m_detector->getSpatialResolution());

    cluster->setTimestamp(timestamp);
    cluster->setDetectorID(detectorID);
    cluster->setClusterCentre(positionGlobal);
    cluster->setClusterCentreLocal(positionLocal);
}<|MERGE_RESOLUTION|>--- conflicted
+++ resolved
@@ -25,29 +25,21 @@
     config_.setDefault<int>("neighbor_radius_row", 1);
     config_.setDefault<int>("neighbor_radius_col", 1);
     config_.setDefault<bool>("charge_weighting", true);
+    confog_.setDefault<bool>("use_earliest_pixel", false);
     config_.setDefault<bool>("reject_by_roi", false);
 
     if(config_.count({"time_cut_rel", "time_cut_abs"}) == 0) {
         config_.setDefault("time_cut_rel", 3.0);
     }
 
-<<<<<<< HEAD
     // timing cut, relative (x * time_resolution) or absolute:
     time_cut_ = corryvreckan::calculate_cut<double>("time_cut", config_, m_detector);
 
     neighbor_radius_row_ = config_.get<int>("neighbor_radius_row");
     neighbor_radius_col_ = config_.get<int>("neighbor_radius_col");
     charge_weighting_ = config_.get<bool>("charge_weighting");
+    use_earliest_pixel_ = config_.get<bool>("use_earliest_pixel");
     reject_by_ROI_ = config_.get<bool>("reject_by_roi");
-=======
-    m_config.setAlias("neighbor_radius_row", "neighbour_radius_row", true);
-    m_config.setAlias("neighbor_radius_col", "neighbour_radius_col", true);
-    neighbor_radius_row_ = m_config.get<int>("neighbor_radius_row", 1);
-    neighbor_radius_col_ = m_config.get<int>("neighbor_radius_col", 1);
-    charge_weighting_ = m_config.get<bool>("charge_weighting", true);
-    use_earliest_pixel_ = m_config.get<bool>("use_earliest_pixel", false);
-    reject_by_ROI_ = m_config.get<bool>("reject_by_roi", false);
->>>>>>> 3d2ce4fe
 }
 
 void Clustering4D::initialize() {
