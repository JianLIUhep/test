--- conflicted
+++ resolved
@@ -54,16 +54,11 @@
         TH2F* clusterPositionLocal;
         TH1F* clusterTimes;
         TH1F* clusterMultiplicity;
-<<<<<<< HEAD
-        TH1F* clusterErrorX;
-        TH1F* clusterErrorY;
-=======
 
         TH1F* clusterUncertaintyX;
         TH1F* clusterUncertaintyY;
         TProfile2D* clusterUncertaintyXvsXY;
         TProfile2D* clusterUncertaintyYvsXY;
->>>>>>> 7a3e5f81
         TH1F* pxTimeMinusSeedTime;
         TH2F* pxTimeMinusSeedTime_vs_pxCharge;
         TH2F* pxTimeMinusSeedTime_vs_pxCharge_2px;
