# EventLoaderEUDAQ2
**Maintainer**: Jens Kroeger (<jens.kroeger@cern.ch>), Simon Spannagel (<simon.spannagel@cern.ch>)  
**Module Type**: *DETECTOR*  
**Status**: under development

### Description
This module allows data recorded by EUDAQ2 and stored in a EUDAQ2 binary file as raw detector data to be read into Corryvreckan.
For each detector type, the corresponding converter module in EUDAQ2 is used to transform the data into the `StandardPlane` event type before storing the individual `Pixel` objects on the Corryvreckan clipboard.

The detectors need to be named according to the following scheme: `<detector_type>_<plane_number>` where `detector_type` is the type specified in the detectors file and `<plane_number>` is an iterative number over the planes of the same type.

If the data of different detectors is stored in separate files, the parameters `name` or `type` can be used as shown in the usage example below.
It should be noted that the order of the detectors is crucial.
The first detector that appears in the configuration defines the event window to which the hits of all other detectors are compared.
In the example below this is the CLICpix2.

If the data of multiple detectors is stored in the same file as sub-events, it must be ensured that the event defining the time frame is processed first.
This is achieved by instantiating two event loaders in the desired order and providing them with the same input data file.
The individual (sub-) events are compared against the detector type.

For each event, the algorithm checks for an event on the clipboard.
If none is available, the current event defines the event on the clipboard.
Otherwise, it is checked whether or not the current event lies within the clipboard event.
If yes, the corresponding pixels are added to the clipboard for this event.
If earlier, the next event is read until a matching event is found.
If later, the pointer to this event is kept and it continues with the next detector.

<<<<<<< HEAD
Data from detectors with triggered readout and without timestamps are matched against trigger IDs stored in the currently defined Corryvreckan event.
In case of a match, the timestamp of the respective trigger is assigned to all pixels of the device. If there is no trigger match, the pixel timestamp is set as the centre of the EUDAQ2 event.
=======
Data from detectors with both triggered readout and without timestamps are matched against trigger IDs stored in the currently defined Corryvreckan event.
In case of a match, the timestamp of the respective trigger is assigned to all pixels of the device.
>>>>>>> 86f14c28

If no timestamp is available for the individual pixels, the pixel timestamp is set as the centre of the EUDAQ2 event.

If no detector is capable of defining events, the `[Metronome]` model needs to be used.

Tags stores in the EUDAQ2 event header are read, a conversion to a double value is attempted and, if successful, a profile with the value over the number of events in the respective run is automatically allocated and filled. This feature can e.g. be used to log temperatures of the devices during data taking, simply storing the temperature as event tags.

### Requirements
This module requires an installation of [EUDAQ2](https://eudaq.github.io/). The installation path needs to be set to
```bash
export EUDAQ2PATH=/path/to/eudaq2
```
when running CMake to find the library to link against and headers to include.

It is recommended to only build the necessary libraries of EUDAQ2 to avoid linking against unnecessary third-party libraries such as Qt5.
This can be achieved e.g. by using the following CMake configuration for EUDAQ2:

```bash
cmake -DEUDAQ_BUILD_EXECUTABLE=OFF -DEUDAQ_BUILD_GUI=OFF ..
```

It should be noted that individual EUDAQ2 modules should be enabled for the build, depending on the data to be processed with Corryvreckan.
To e.g. allow decoding of Caribou data, the respective EUDAQ2 module has to be built using

```bash
cmake -DUSER_CARIBOU_BUILD=ON ..
```

### Contract between EUDAQ Decoder and EventLoader

The decoder promises to
* return `true` only when there is a fully decoded event available and `false` in all other cases.
* not return any event before a possible T0 signal in the data.
* return the smallest possible granularity of data in time either as even or as sub-events within one event.
* always return valid event timestamps. If the device does not have timestamps, it should return zero for the beginning of the event and have a valid trigger number set.
* provide the detector type via the `GetDetectorType()` function in the decoded StandardEvent.

### Configuring EUDAQ2 Event Converters

Some data formats depend on external configuration parameters for interpretation.
The EventLoaderEUDAQ2 takes all key-value pairs available in the configuration and forwards them to the appropriate StandardEvent converter on the EUDAQ side.
It should be kept in mind that the resulting configuration strings are parsed by EUDAQ2, not by Corryvreckan, and that therefore the functionality is reduced.
For example, it does not interpret `true` or `false` alphabetic value of a Boolean variable but will return false in both cases. Thus. `key = 0` or `key = 1` have to be used in these cases.
Also, more complex constructs such as arrays or matrices read by the Corryvreckan configuration are simply interpreted as strings.

### Parameters
* `file_name`: File name of the EUDAQ2 raw data file. This parameter is mandatory.
* `inclusive`: Boolean parameter to select whether new data should be compared to the existing Corryvreckan event in inclusive or exclusive mode. The inclusive interpretation will allow new data to be added to the event as soon as there is some overlap between the data time frame and the existing event, i.e. as soon as the end of the time frame is later than the event start or as soon as the time frame start is before the event end. In the exclusive mode, the frame will only be added to the existing event,if its start and end are both within the defined event.
* `skip_time`: Time that can be skipped at the start of a run. Default is `0ms`.
* `get_time_residuals`: Boolean to change if time residual plots should be created. Default value is `false`.
* `get_tag_vectors`: Boolean to enable creation of EUDAQ2 event tag histograms. Default value is `false`.
* `ignore_bore`: Boolean to completely ignore the Begin-of-Run event from EUDAQ2. Default value is `true`.
* `adjust_event_times`: Matrix that allows the user to shift the event start/end of all different types of EUDAQ events before comparison to any other Corryvreckan data. The first entry of each row specifies the data type, the second is the offset which is added to the event start and the third entry is the offset added to the event end. A usage example is shown below, double brackets are required if only one entry is provided.
* `buffer_depth`: Depth of buffer in which EUDAQ2 `StandardEvents` are timesorted. This algorithm only works for `StandardEvents` with well-defined timestamps. Setting it to `0` disables timesorting. Default is `0`.
* `shift_triggers`: Shift the trigger ID up or down when assigning it to the Corryvreckan event. This allows to correct trigger ID offsets between different devices such as the TLU and MIMOSA26.

### Plots produced
* 2D hitmap
* 1D pixel hit times (3 second range)
* 1D pixel hit times (3000 second range)
* 1D and 2D pixel raw value histograms (corresponding to chip-specific charge equivalent measurement, e.g. ToT)
* 1D pixel multiplicity per Corryvreckan event histogram
* 1D eudaq event start histogram (3 second range)
* 1D eudaq event start histogram (3000 second range)
* 1D clipboard event start histogram (3 second range)
* 1D clipboard event start histogram (3000 second range)
* 1D clipboard event end histogram
* 1D clipboard event duration histogram
* 1D pixel time minus event begin residual histogram
* 1D pixel time minus event begin residual histogram (larger interval, coarser binning)
* 2D pixel time minus event begin residual over time histogram
* map of all available 1D pixel time minus trigger time residual histograms
* 2D pixel time minus trigger time residual over time histogram for 0th trigger
* 1D triggers per event histogram

### Usage
```toml
[EventLoaderEUDAQ2]
name = "CLICpix2_0"
file_name = /path/to/data/examplerun_clicpix2.raw

[EventLoaderEUDAQ2]
type = "MIMOSA26"
file_name = /path/to/data/examplerun_telescope.raw
adjust_event_times = [["TluRawDataEvent", -115us, +230us]]
buffer_depth = 1000
```<|MERGE_RESOLUTION|>--- conflicted
+++ resolved
@@ -25,13 +25,8 @@
 If earlier, the next event is read until a matching event is found.
 If later, the pointer to this event is kept and it continues with the next detector.
 
-<<<<<<< HEAD
-Data from detectors with triggered readout and without timestamps are matched against trigger IDs stored in the currently defined Corryvreckan event.
-In case of a match, the timestamp of the respective trigger is assigned to all pixels of the device. If there is no trigger match, the pixel timestamp is set as the centre of the EUDAQ2 event.
-=======
 Data from detectors with both triggered readout and without timestamps are matched against trigger IDs stored in the currently defined Corryvreckan event.
 In case of a match, the timestamp of the respective trigger is assigned to all pixels of the device.
->>>>>>> 86f14c28
 
 If no timestamp is available for the individual pixels, the pixel timestamp is set as the centre of the EUDAQ2 event.
 
