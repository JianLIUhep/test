/**
 * @file
 * @brief Implementation of EventLoaderEUDAQ2 module
 * @copyright Copyright (c) 2019 CERN and the Corryvreckan authors.
 * This software is distributed under the terms of the MIT License, copied verbatim in the file "LICENSE.md".
 * In applying this license, CERN does not waive the privileges and immunities granted to it by virtue of its status as an
 * Intergovernmental Organization or submit itself to any jurisdiction.
 */

#include "EventLoaderEUDAQ2.h"
#include "eudaq/FileReader.hh"

using namespace corryvreckan;

EventLoaderEUDAQ2::EventLoaderEUDAQ2(Configuration config, std::shared_ptr<Detector> detector)
    : Module(std::move(config), detector), m_detector(detector) {

    m_filename = m_config.getPath("file_name", true);
    m_skip_time = m_config.get("skip_time", 0.);
    adjust_event_times = m_config.getMatrix<std::string>("adjust_event_times", {});
}

void EventLoaderEUDAQ2::initialise() {

    // Declare histograms
    std::string title = "hitmap;column;row;# events";
    hitmap = new TH2F("hitmap",
                      title.c_str(),
                      m_detector->nPixels().X(),
                      0,
                      m_detector->nPixels().X(),
                      m_detector->nPixels().Y(),
                      0,
                      m_detector->nPixels().Y());

    title = ";hit timestamp [ns]; # events";
    hHitTimes = new TH1F("hitTimes", title.c_str(), 3e6, 0, 3e12);

    title = "pixel raw values";
    hPixelRawValues = new TH1F("hPixelRawValues", title.c_str(), 1024, 0, 1024);

    title = "Pixel multiplicity per Corry frame;# pixels per event;# entries";
    hPixelsPerEvent = new TH1F("pixelsPerFrame", title.c_str(), 1000, 0, 1000);

    title = ";EUDAQ event start time[ns];# entries";
    hEudaqEventStart = new TH1D("eudaqEventStart", title.c_str(), 1e6, 0, 1e9);

    title = "Corryvreckan event start times (on clipboard); Corryvreckan event start time [ns];# entries";
    hClipboardEventStart = new TH1D("clipboardEventStart", title.c_str(), 1e6, 0, 1e9);

    // open the input file with the eudaq reader
    try {
        reader_ = eudaq::Factory<eudaq::FileReader>::MakeUnique(eudaq::str2hash("native"), m_filename);
    } catch(...) {
        LOG(ERROR) << "eudaq::FileReader could not read the input file ' " << m_filename
                   << " '. Please verify that the path and file name are correct.";
        throw InvalidValueError(m_config, "file_path", "Parsing error!");
    }

    // Check if all elements of adjust_event_times have a valid size of 3, if not throw error.
    for(auto& shift_times : adjust_event_times) {
        if(shift_times.size() != 3) {
            throw InvalidValueError(
                m_config,
                "adjust_event_times",
                "Parameter needs 3 values per row: [\"event type\", shift event start, shift event end]");
        }
    }
}

std::shared_ptr<eudaq::StandardEvent> EventLoaderEUDAQ2::get_next_event() {
    auto stdevt = eudaq::StandardEvent::MakeShared();
    bool decoding_failed = true;

    do {
        // Check if we need a new full event or if we still have some in the cache:
        if(events_.empty()) {
            LOG(TRACE) << "Reading new EUDAQ event from file";
            auto new_event = reader_->GetNextEvent();
            if(!new_event) {
                LOG(DEBUG) << "Reached EOF";
                throw EndOfFile();
            }
            // Build buffer from all sub-events:
            events_ = new_event->GetSubEvents();
            // The main event might also contain data, so add it to the buffer:
            if(events_.empty()) {
                events_.push_back(new_event);
            }

            // FIXME get TLU events with trigger IDs before Ni - sort by name, reversed
            sort(events_.begin(), events_.end(), [](const eudaq::EventSPC& a, const eudaq::EventSPC& b) -> bool {
                return a->GetDescription() > b->GetDescription();
            });
        }
        LOG(TRACE) << "Buffer contains " << events_.size() << " (sub-) events:";
        for(int i = 0; i < static_cast<int>(events_.size()); i++) {
            LOG(TRACE) << "  (sub-) event " << i << " is a " << events_[static_cast<long unsigned int>(i)]->GetDescription();
        }

        auto event = events_.front();
        events_.erase(events_.begin());
        decoding_failed = !eudaq::StdEventConverter::Convert(event, stdevt, nullptr);
        LOG(DEBUG) << event->GetDescription() << ": Decoding " << (decoding_failed ? "failed" : "succeeded");
    } while(decoding_failed);
    return stdevt;
}

EventLoaderEUDAQ2::EventPosition EventLoaderEUDAQ2::is_within_event(std::shared_ptr<Clipboard> clipboard,
                                                                    std::shared_ptr<eudaq::StandardEvent> evt) {

    // Check if this event has timestamps available:
    if(evt->GetTimeBegin() == 0) {
        LOG(DEBUG) << evt->GetDescription() << ": Event has no timestamp, comparing trigger number";

        // If there is no event defined yet or the trigger number is unkown, there is little we can do:
        if(!clipboard->event_defined() || !clipboard->get_event()->hasTriggerID(evt->GetTriggerN())) {
            LOG(DEBUG) << "Trigger ID " << evt->GetTriggerN() << " not found in current event.";
            return EventPosition::UNKNOWN;
        }

        // Store trigger timestamp in event:
        auto trigger_time = clipboard->get_event()->getTriggerTime(evt->GetTriggerN());
        LOG(DEBUG) << "Assigning trigger time " << Units::display(trigger_time, {"us", "ns"}) << " to event with trigger ID "
                   << evt->GetTriggerN();
        evt->SetTimeBegin(trigger_time);
        evt->SetTimeEnd(trigger_time);
    }

    double event_start = evt->GetTimeBegin();
    double event_end = evt->GetTimeEnd();

    // If adjustment of event start/end is required:
    const auto it = std::find_if(adjust_event_times.begin(),
                                 adjust_event_times.end(),
                                 [evt](const std::vector<std::string>& x) { return x.front() == evt->GetDescription(); });
    if(it != adjust_event_times.end()) {
        double shift_start = corryvreckan::from_string<double>(it->at(1));
        double shift_end = corryvreckan::from_string<double>(it->at(2));
        event_start += shift_start;
        event_end += shift_end;
        LOG(DEBUG) << "Adjusting " << it->at(0) << ": event_start by " << Units::display(shift_start, {"us", "ns"})
                   << ", event_end by " << Units::display(event_end, {"us", "ns"});
    }

    // Skip if later start is requested:
    if(event_start < m_skip_time) {
        LOG(DEBUG) << "Event start before requested skip time: " << Units::display(event_start, {"us", "ns"}) << " < "
                   << Units::display(m_skip_time, {"us", "ns"});
        return EventPosition::BEFORE;
    }

    if(!clipboard->event_defined()) {
        LOG(DEBUG) << "Defining Corryvreckan event: " << Units::display(event_start, {"us", "ns"}) << " - "
                   << Units::display(event_end, {"us", "ns"}) << ", length "
                   << Units::display(event_end - event_start, {"us", "ns"});
        clipboard->put_event(std::make_shared<Event>(event_start, event_end));
    }

    double clipboard_start = clipboard->get_event()->start();
    double clipboard_end = clipboard->get_event()->end();

    if(event_start < clipboard_start) {
        LOG(DEBUG) << "Event start before Corryvreckan event: " << Units::display(event_start, {"us", "ns"}) << " < "
                   << Units::display(clipboard_start, {"us", "ns"});
        return EventPosition::BEFORE;
    } else if(clipboard_end < event_end) {
        LOG(DEBUG) << "Event end after Corryvreckan event: " << Units::display(event_end, {"us", "ns"}) << " > "
                   << Units::display(clipboard_end, {"us", "ns"});
        return EventPosition::AFTER;
    } else {
        // Store potential trigger numbers, assign to center of event:
        clipboard->get_event()->addTrigger(evt->GetTriggerN(), (event_start + event_start) / 2);
        LOG(DEBUG) << "Stored trigger ID " << evt->GetTriggerN() << " at "
                   << Units::display((event_start + event_start) / 2, {"us", "ns"});
        return EventPosition::DURING;
    }
}

void EventLoaderEUDAQ2::store_data(std::shared_ptr<Clipboard> clipboard, std::shared_ptr<eudaq::StandardEvent> evt) {

    Pixels* pixels = new Pixels();

    // Loop over all planes, select the relevant detector:
    for(size_t i_plane = 0; i_plane < evt->NumPlanes(); i_plane++) {
        auto plane = evt->GetPlane(i_plane);

        // Concatenate plane name according to naming convention: sensor_type + "_" + int
        auto plane_name = plane.Sensor() + "_" + std::to_string(i_plane);
        if(m_detector->name() != plane_name) {
            LOG(DEBUG) << "Wrong plane: " << m_detector->name() << "!=" << plane_name << ". Continue.";
            continue;
        }

        LOG(DEBUG) << "Found correct plane.";
        // Loop over all hits and add to pixels vector:
        for(unsigned int i = 0; i < plane.GetPixels<int>().size(); i++) {
            auto col = static_cast<int>(plane.GetX(i));
            auto row = static_cast<int>(plane.GetY(i));
            auto raw = static_cast<int>(plane.GetPixel(i)); // generic pixel raw value (could be ToT, ADC, ...)
            auto ts = plane.GetTimestamp(i);

            LOG(DEBUG) << "Read pixel (col, row) = (" << col << ", " << row << " from EUDAQ2 event data (before masking).";
            if(m_detector->masked(col, row)) {
                continue;
            }

<<<<<<< HEAD
            Pixel* pixel = new Pixel(m_detector->name(), row, col, raw, ts);

            hitmap->Fill(col, row);
            hHitTimes->Fill(ts);
            hPixelRawValues->Fill(raw);
=======
            Pixel* pixel =
                new Pixel(m_detector->name(), col, row, static_cast<int>(plane.GetPixel(i)), plane.GetTimestamp(i));
>>>>>>> a263fd56
            pixels->push_back(pixel);
        }
        hPixelsPerEvent->Fill(static_cast<int>(pixels->size()));
    }

    if(!pixels->empty()) {
        LOG(DEBUG) << "Detector " << m_detector->name() << " has " << pixels->size() << " pixels";
        clipboard->put(m_detector->name(), "pixels", reinterpret_cast<Objects*>(pixels));
    } else {
        delete pixels;
    }
}

StatusCode EventLoaderEUDAQ2::run(std::shared_ptr<Clipboard> clipboard) {

    EventPosition current_position = EventPosition::UNKNOWN;
    while(1) {
        // Retrieve next event from file/buffer:
        if(!event_) {
            try {
                event_ = get_next_event();
            } catch(EndOfFile&) {
                return StatusCode::EndRun;
            }
        }

        // Check if this event is within the currently defined Corryvreckan event:
        current_position = is_within_event(clipboard, event_);
        if(current_position == EventPosition::DURING) {
            LOG(DEBUG) << "Is withing current event, storing data";
            // Store data on the clipboard
            store_data(clipboard, event_);
        }

        // If this event was after the current event, stop reading:
        if(current_position == EventPosition::AFTER) {
            break;
        }

        // Do not fill if current_position == EventPosition::AFTER to avoid double-counting!
        hEudaqEventStart->Fill(event_->GetTimeBegin());
        if(clipboard->event_defined()) {
            hClipboardEventStart->Fill(clipboard->get_event()->start());
        }

        // Reset this event to get a new one:
        event_.reset();
    }

    LOG(DEBUG) << "Finished Corryvreckan event";
    return StatusCode::Success;
}<|MERGE_RESOLUTION|>--- conflicted
+++ resolved
@@ -205,16 +205,11 @@
                 continue;
             }
 
-<<<<<<< HEAD
-            Pixel* pixel = new Pixel(m_detector->name(), row, col, raw, ts);
+            Pixel* pixel = new Pixel(m_detector->name(), col, row, raw, ts);
 
             hitmap->Fill(col, row);
             hHitTimes->Fill(ts);
             hPixelRawValues->Fill(raw);
-=======
-            Pixel* pixel =
-                new Pixel(m_detector->name(), col, row, static_cast<int>(plane.GetPixel(i)), plane.GetTimestamp(i));
->>>>>>> a263fd56
             pixels->push_back(pixel);
         }
         hPixelsPerEvent->Fill(static_cast<int>(pixels->size()));
