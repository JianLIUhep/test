--- conflicted
+++ resolved
@@ -401,33 +401,6 @@
             LOG(DEBUG) << "Found matching plane in event for detector " << m_detector->name();
             return true;
         }
-<<<<<<< HEAD
-
-        LOG(DEBUG) << "Found correct plane.";
-        // Loop over all hits and add to pixels vector:
-        for(unsigned int i = 0; i < plane.HitPixels(); i++) {
-            auto col = static_cast<int>(plane.GetX(i));
-            auto row = static_cast<int>(plane.GetY(i));
-            auto raw = static_cast<int>(plane.GetPixel(i)); // generic pixel raw value (could be ToT, ADC, ...)
-            auto ts = plane.GetTimestamp(i);
-
-            LOG(DEBUG) << "Read pixel (col, row) = (" << col << ", " << row << ") from EUDAQ2 event data (before masking).";
-            if(m_detector->masked(col, row)) {
-                continue;
-            }
-
-            // when calibration is not available, set charge = raw
-            Pixel* pixel = new Pixel(m_detector->name(), col, row, raw, raw, ts);
-
-            hitmap->Fill(col, row);
-            hHitTimes->Fill(ts);
-            hPixelRawValues->Fill(raw);
-            pixels->push_back(pixel);
-            m_hits++;
-        }
-        hPixelsPerEvent->Fill(static_cast<int>(pixels->size()));
-=======
->>>>>>> a2b4061d
     }
 
     // Detector not found among planes of this event
