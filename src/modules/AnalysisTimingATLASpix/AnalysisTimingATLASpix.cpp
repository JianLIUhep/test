--- conflicted
+++ resolved
@@ -45,7 +45,7 @@
         m_clusterSizeCut = m_config.get<size_t>("cluster_size_cut");
     }
     m_highTotCut = m_config.get<int>("high_tot_cut", 40);
-    m_lowTotCut = m_config.get<int>("low_tot_cut", 40);
+    m_lowTotCut = m_config.get<int>("low_tot_cut", 10);
     m_timingTailCut = m_config.get<double>("timing_tail_cut", static_cast<double>(Units::convert(20, "ns")));
 
     if(m_config.has("correction_file_row")) {
@@ -170,21 +170,19 @@
     hTrackCorrelationTimeVsRow_npx->GetXaxis()->SetTitle("ts_{track} - ts_{seed pixel} [ns] (multi-pixel clusters)");
 
     // control plot: row dependence after row correction
-<<<<<<< HEAD
     if(m_pointwise_correction_row) {
         name = "hTrackCorrelationTimeVsRow_rowCorr";
-        hTrackCorrelationTimeVsRow_rowCorr = new TH2F(
-            name.c_str(), name.c_str(), 20000, -5000, 5000, m_detector->nPixels().Y(), 0, m_detector->nPixels().Y());
+        hTrackCorrelationTimeVsRow_rowCorr = new TH2F(name.c_str(),
+                                                      name.c_str(),
+                                                      20000,
+                                                      -5000,
+                                                      5000,
+                                                      m_detector->nPixels().Y(),
+                                                      -0.5,
+                                                      m_detector->nPixels().Y() - 0.5);
         hTrackCorrelationTimeVsRow_rowCorr->GetYaxis()->SetTitle("pixel row");
         hTrackCorrelationTimeVsRow_rowCorr->GetXaxis()->SetTitle("ts_{track} - ts_{seed pixel} [ns]");
     }
-=======
-    name = "hTrackCorrelationTimeVsRow_rowCorr";
-    hTrackCorrelationTimeVsRow_rowCorr = new TH2F(
-        name.c_str(), name.c_str(), 20000, -5000, 5000, m_detector->nPixels().Y(), -0.5, m_detector->nPixels().Y() - 0.5);
-    hTrackCorrelationTimeVsRow_rowCorr->GetYaxis()->SetTitle("pixel row");
-    hTrackCorrelationTimeVsRow_rowCorr->GetXaxis()->SetTitle("track time stamp - seed pixel time stamp [ns]");
->>>>>>> 1ac15938
 
     // control plot: time walk dependence, not row corrected
     name = "hTrackCorrelationTimeVsTot";
@@ -231,11 +229,16 @@
     }
 
     // final plots with both row and timewalk correction:
-<<<<<<< HEAD
     if(m_pointwise_correction_timewalk) {
         name = "hTrackCorrelationTimeVsRow_rowAndTWCorr";
-        hTrackCorrelationTimeVsRow_rowAndTWCorr = new TH2F(
-            name.c_str(), name.c_str(), 20000, -5000, 5000, m_detector->nPixels().Y(), 0, m_detector->nPixels().Y());
+        hTrackCorrelationTimeVsRow_rowAndTWCorr = new TH2F(name.c_str(),
+                                                           name.c_str(),
+                                                           20000,
+                                                           -5000,
+                                                           5000,
+                                                           m_detector->nPixels().Y(),
+                                                           -0.5,
+                                                           m_detector->nPixels().Y() - 0.5);
         hTrackCorrelationTimeVsRow_rowAndTWCorr->GetYaxis()->SetTitle("row");
         hTrackCorrelationTimeVsRow_rowAndTWCorr->GetXaxis()->SetTitle("ts_{track} - ts_{seed pixel} [ns]");
 
@@ -244,17 +247,10 @@
         hTrackCorrelationTimeVsTot_rowAndTWCorr->GetYaxis()->SetTitle("seed pixel tot [lsb]");
         hTrackCorrelationTimeVsTot_rowAndTWCorr->GetXaxis()->SetTitle("ts_{track} - ts_{cluster} [ns]");
     }
-=======
-    name = "hTrackCorrelationTimeVsRow_rowAndTimeWalkCorr";
-    hTrackCorrelationTimeVsRow_rowAndTimeWalkCorr = new TH2F(
-        name.c_str(), name.c_str(), 20000, -5000, 5000, m_detector->nPixels().Y(), -0.5, m_detector->nPixels().Y() - 0.5);
-    hTrackCorrelationTimeVsRow_rowAndTimeWalkCorr->GetYaxis()->SetTitle("row");
-    hTrackCorrelationTimeVsRow_rowAndTimeWalkCorr->GetXaxis()->SetTitle("track time stamp - seed pixel time stamp [ns]");
->>>>>>> 1ac15938
 
     // in-pixel time resolution plots:
-    auto nbins_x = static_cast<int>(std::ceil(m_detector->pitch().X() / m_inpixelBinSize.X()));
-    auto nbins_y = static_cast<int>(std::ceil(m_detector->pitch().Y() / m_inpixelBinSize.Y()));
+    auto nbins_x = static_cast<int>(std::ceil(m_detector->getPitch().X() / m_inpixelBinSize.X()));
+    auto nbins_y = static_cast<int>(std::ceil(m_detector->getPitch().Y() / m_inpixelBinSize.Y()));
     if(nbins_x > 1e4 || nbins_y > 1e4) {
         throw InvalidValueError(m_config, "inpixel_bin_size", "Too many bins for in-pixel histograms.");
     }
@@ -283,29 +279,16 @@
                             -0.5,
                             m_detector->nPixels().X() - 0.5,
                             m_detector->nPixels().Y(),
-<<<<<<< HEAD
                             0,
                             m_detector->nPixels().Y());
     hHitMapAssoc_highToT = new TH2F("hitMapAssoc_highToT",
                                     "hitMapAssoc_highToT; x_{track} [px]; y_{track} [px];# entries",
                                     m_detector->nPixels().X(),
-                                    0,
-                                    m_detector->nPixels().X(),
+                                    -0.5,
+                                    m_detector->nPixels().X() - 0.5,
                                     m_detector->nPixels().Y(),
-                                    0,
-                                    m_detector->nPixels().Y());
-=======
-                            -0.5,
-                            m_detector->nPixels().Y() - 0.5);
-    hHitMapAssoc_highCharge = new TH2F("hitMapAssoc_highCharge",
-                                       "hitMapAssoc_highCharge; x_{track} [px]; x_{track} [px]; # entries",
-                                       m_detector->nPixels().X(),
-                                       -0.5,
-                                       m_detector->nPixels().X() - 0.5,
-                                       m_detector->nPixels().Y(),
-                                       -0.5,
-                                       m_detector->nPixels().Y() - 0.5);
->>>>>>> 1ac15938
+                                    -0.5,
+                                    m_detector->nPixels().Y() - 0.5);
     hHitMapAssoc_inPixel = new TH2F("hitMapAssoc_inPixel",
                                     "hitMapAssoc_inPixel; in-pixel x_{track} [#mum]; in-pixel y_{track} [#mum]",
                                     static_cast<int>(pitch_x),
@@ -352,7 +335,6 @@
         hTotVsTime_highToT->GetYaxis()->SetTitle("time [s]");
     }
 
-<<<<<<< HEAD
     // control plots for "left/right tail" and "main peak" of the track time correlation
     if(m_config.has("timing_tail_cut") && m_pointwise_correction_timewalk) {
         hInPixelMap_leftTail = new TH2F("hPixelMap_leftTail",
@@ -386,29 +368,29 @@
             new TH2F("hClusterMap_leftTail",
                      "hClusterMap (left tail of time residual); x_{cluster} [px]; x_{cluster} [px];# entries",
                      m_detector->nPixels().X(),
-                     0,
-                     m_detector->nPixels().X(),
+                     -0.5,
+                     m_detector->nPixels().X() - 0.5,
                      m_detector->nPixels().Y(),
-                     0,
-                     m_detector->nPixels().Y());
+                     -0.5,
+                     m_detector->nPixels().Y() - 0.5);
         hClusterMap_rightTail =
             new TH2F("hClusterMap_rightTail",
                      "hClusterMap (right tail of time residual); x_{cluster} [px]; x_{cluster} [px];# entries",
                      m_detector->nPixels().X(),
-                     0,
-                     m_detector->nPixels().X(),
+                     -0.5,
+                     m_detector->nPixels().X() - 0.5,
                      m_detector->nPixels().Y(),
-                     0,
-                     m_detector->nPixels().Y());
+                     -0.5,
+                     m_detector->nPixels().Y() - 0.5);
         hClusterMap_mainPeak =
             new TH2F("hClusterMap_mainPeak",
                      "hClusterMap (main peak of time residual); x_{cluster} [px]; x_{cluster} [px];# entries",
                      m_detector->nPixels().X(),
-                     0,
-                     m_detector->nPixels().X(),
+                     -0.5,
+                     m_detector->nPixels().X() - 0.5,
                      m_detector->nPixels().Y(),
-                     0,
-                     m_detector->nPixels().Y());
+                     -0.5,
+                     m_detector->nPixels().Y() - 0.5);
         hClusterSize_leftTail =
             new TH1F("clusterSize_leftTail", "clusterSize (left tail of time residual);cluster size;# entries", 100, 0, 100);
         hClusterSize_rightTail = new TH1F(
@@ -455,33 +437,6 @@
                                             0,
                                             3e3);
     }
-=======
-    // control plots for "left tail" and "main peak" of time correlation
-    hClusterMap_leftTail = new TH2F("hClusterMap_leftTail",
-                                    "hClusterMap_leftTail; x_{cluster} [px]; x_{cluster} [px]; # entries",
-                                    m_detector->nPixels().X(),
-                                    -0.5,
-                                    m_detector->nPixels().X() - 0.5,
-                                    m_detector->nPixels().Y(),
-                                    -0.5,
-                                    m_detector->nPixels().Y() - 0.5);
-    hClusterMap_mainPeak = new TH2F("hClusterMap_mainPeak",
-                                    "hClusterMap_mainPeak; x_{cluster} [px]; x_{cluster} [px]; # entries",
-                                    m_detector->nPixels().X(),
-                                    -0.5,
-                                    m_detector->nPixels().X() - 0.5,
-                                    m_detector->nPixels().Y(),
-                                    -0.5,
-                                    m_detector->nPixels().Y() - 0.5);
-    hClusterSize_leftTail = new TH1F("clusterSize_leftTail", "clusterSize_leftTail; cluster size; # entries", 100, 0, 100);
-    hClusterSize_mainPeak = new TH1F("clusterSize_mainPeak", "clusterSize_mainPeak; cluster size; # entries", 100, 0, 100);
-    hTot_leftTail = new TH1F("hTot_leftTail", "hTot_leftTail; pixel ToT [lsb]; # events", 2 * 64, -64, 64);
-    hTot_mainPeak = new TH1F("hTot_mainPeak", "hTot_mainPeak; pixel ToT [lsb]; # events", 2 * 64, -64, 64);
-    hPixelTimestamp_leftTail =
-        new TH1F("pixelTimestamp_leftTail", "pixelTimestamp_leftTail; pixel timestamp [ns]; # entries", 2050, 0, 2050);
-    hPixelTimestamp_mainPeak =
-        new TH1F("pixelTimestamp_mainPeak", "pixelTimestamp_mainPeak; pixel timestamp [ns]; # entries", 2050, 0, 2050);
->>>>>>> 1ac15938
 
     // /////////////////////////////////////////// //
     // TGraphErrors for Timewalk & Row Correction: //
