--- conflicted
+++ resolved
@@ -32,21 +32,11 @@
     auto pitch_x = static_cast<double>(Units::convert(m_detector->pitch().X(), "um"));
     auto pitch_y = static_cast<double>(Units::convert(m_detector->pitch().Y(), "um"));
 
-<<<<<<< HEAD
-    auto nbins_x = static_cast<int>(std::ceil(pitch_x / Units::convert(m_inpixelBinSize, "um")));
-    auto nbins_y = static_cast<int>(std::ceil(pitch_y / Units::convert(m_inpixelBinSize, "um")));
-    if(nbins_x > 1e4 || nbins_y > 1e4) {
-        throw ModuleError("Parameter \"inpixel_bin_size\" is too small. Too many bins for ROOT. Please increase "
-                          "\"inpixel_bin_size\" in your configuration file.");
-    }
-
-=======
     auto nbins_x = static_cast<int>(std::ceil(m_detector->pitch().X() / m_inpixelBinSize));
     auto nbins_y = static_cast<int>(std::ceil(m_detector->pitch().Y() / m_inpixelBinSize));
     if(nbins_x > 1e4 || nbins_y > 1e4) {
         throw InvalidValueError(m_config, "inpixel_bin_size", "Too many bins for in-pixel histograms.");
     }
->>>>>>> de56d943
     std::string title = m_detector->name() + " Pixel efficiency map;x_{track} mod " + std::to_string(pitch_x) +
                         "#mum;y_{track} mod " + std::to_string(pitch_y) + "#mum;efficiency";
     hPixelEfficiencyMap_trackPos =
