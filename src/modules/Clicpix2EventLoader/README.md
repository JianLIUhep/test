# CLICpix2EventLoader
**Maintainer**: Daniel Hynds (<daniel.hynds@cern.ch>), Simon Spannagel (<simon.spannagel@cern.ch>), Morag Williams (<morag.williams@cern.ch>)  
**Status**: Functional

<<<<<<< HEAD
### Description
This module reads in data for a CLICpix2 device from an input file. It defines the reconstruction time structure as being the CLICpix2 frame by setting the `currentTime` to the begin of the frame and the `eventLength` to the length of the readout frame. These times are stored on the persistent clipboard storage and can be picked up by other modules to allow synchronization.
=======
#### Description
This module reads in data for a CLICpix2 device from an input file. It defines the reconstruction time structure as being the CLICpix2 frame by setting the `eventStart` to the begin of the frame, the `eventEnd` to the end of the shutter and the `eventLength` to the length of the readout frame. These times are stored on the persistent clipboard storage and can be picked up by other modules to allow synchronization.
Thus, this module should not be used in conjunction with the Metronome but should be placed at the very beginning of the module chain.
>>>>>>> 69c843be

The module opens and reads one data file in the specified input directory.
The input directory is searched for a data file with the file extension `.raw` and a pixel matrix configuration file required for decoding with the file extension `.cfg` and a name starting with `matrix`.
The data is decoded using the CLICpix2 data decoder shipped with the Peary DAQ framework. For each pixel hit, the detectorID, the pixel's column and row address as well as ToT and ToA values are stored, depending on their availability from data. The shutter rise and fall time information are used to set the current time and event length as described above.

### Dependencies

This module requires an installation of [Peary](https://gitlab.cern.ch/Caribou/peary) with its CLICPix2 component built. This is used for on-the-fly decoding of raw data.

### Parameters
* `inputDirectory`: Path to the directory containing the `.csv` file. This path should lead to the directory above the CLICpix directory, as this string is added onto the input directory in the module.
* `DUT`: Name of the DUT plane.

### Plots produced
* 2D Hit map
* 2D maps of masked pixels, encoded with online masked (value 1) and offline masked (value 2)
* 1D Pixel ToT histogram (if value is available)
* 1D Pixel ToA histogram (if value is available)
* 1D Pixel particle count histogram (if value is available)
* 2D map of profiles for ToT values
* 1D Pixels per frame histogram

### Usage
```toml
[CLICpix2EventLoader]
DUT = "W0005_H03"
inputDirectory = /user/data/directory
```
Parameters to be used in multiple modules can also be defined globally at the top of the configuration file. This is highly encouraged for parameters such as `DUT` and `reference`.<|MERGE_RESOLUTION|>--- conflicted
+++ resolved
@@ -2,14 +2,9 @@
 **Maintainer**: Daniel Hynds (<daniel.hynds@cern.ch>), Simon Spannagel (<simon.spannagel@cern.ch>), Morag Williams (<morag.williams@cern.ch>)  
 **Status**: Functional
 
-<<<<<<< HEAD
 ### Description
-This module reads in data for a CLICpix2 device from an input file. It defines the reconstruction time structure as being the CLICpix2 frame by setting the `currentTime` to the begin of the frame and the `eventLength` to the length of the readout frame. These times are stored on the persistent clipboard storage and can be picked up by other modules to allow synchronization.
-=======
-#### Description
 This module reads in data for a CLICpix2 device from an input file. It defines the reconstruction time structure as being the CLICpix2 frame by setting the `eventStart` to the begin of the frame, the `eventEnd` to the end of the shutter and the `eventLength` to the length of the readout frame. These times are stored on the persistent clipboard storage and can be picked up by other modules to allow synchronization.
 Thus, this module should not be used in conjunction with the Metronome but should be placed at the very beginning of the module chain.
->>>>>>> 69c843be
 
 The module opens and reads one data file in the specified input directory.
 The input directory is searched for a data file with the file extension `.raw` and a pixel matrix configuration file required for decoding with the file extension `.cfg` and a name starting with `matrix`.
