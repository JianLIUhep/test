#include "EtaCalculation.h"

using namespace corryvreckan;
using namespace std;

EtaCalculation::EtaCalculation(Configuration config, std::vector<Detector*> detectors)
    : Module(std::move(config), std::move(detectors)) {
    m_chi2ndofCut = m_config.get<double>("chi2ndofCut", 100.);
    m_etaFormulaX = m_config.get<std::string>("EtaFormulaX", "[0] + [1]*x + [2]*x^2 + [3]*x^3 + [4]*x^4 + [5]*x^5");
    m_etaFormulaY = m_config.get<std::string>("EtaFormulaY", "[0] + [1]*x + [2]*x^2 + [3]*x^3 + [4]*x^4 + [5]*x^5");
}

void EtaCalculation::initialise() {
    // checking DUT exists
<<<<<<< HEAD
    std::string DUTname = m_config.get<std::string>("DUT");
=======
    std::string DUTname = m_config.has<std::string>("DUT");
>>>>>>> 00f1f4a3
    for(auto& detector : get_detectors()) {

        // Initialise histograms
        double pitchX = detector->pitch().X();
        double pitchY = detector->pitch().Y();
        string name = "etaDistributionX_" + detector->name();
        m_etaDistributionX[detector->name()] = new TH2F(name.c_str(), name.c_str(), 100., 0., pitchX, 100., 0., pitchY);
        name = "etaDistributionY_" + detector->name();
        m_etaDistributionY[detector->name()] = new TH2F(name.c_str(), name.c_str(), 100., 0., pitchX, 100., 0., pitchY);
        name = "etaDistributionXprofile_" + detector->name();
        m_etaDistributionXprofile[detector->name()] = new TProfile(name.c_str(), name.c_str(), 100., 0., pitchX, 0., pitchY);
        name = "etaDistributionYprofile_" + detector->name();
        m_etaDistributionYprofile[detector->name()] = new TProfile(name.c_str(), name.c_str(), 100., 0., pitchX, 0., pitchY);

        // Prepare fit functions - we need them for every detector as they might have different pitches
        m_etaFitX[detector->name()] = new TF1("etaFormulaX", m_etaFormulaX.c_str(), 0, pitchX);
        m_etaFitY[detector->name()] = new TF1("etaFormulaY", m_etaFormulaY.c_str(), 0, pitchY);
    }
}

ROOT::Math::XYVector EtaCalculation::pixelIntercept(Track* tr, Detector* det) {

    double pitchX = det->pitch().X();
    double pitchY = det->pitch().Y();
    // Get the in-pixel track intercept
    PositionVector3D<Cartesian3D<double>> trackIntercept = det->getIntercept(tr);
    PositionVector3D<Cartesian3D<double>> trackInterceptLocal = det->globalToLocal(trackIntercept);
    double pixelInterceptX = det->inPixelX(trackInterceptLocal);
    (pixelInterceptX > pitchX / 2. ? pixelInterceptX -= pitchX / 2. : pixelInterceptX += pitchX / 2.);
    double pixelInterceptY = det->inPixelY(trackInterceptLocal);
    (pixelInterceptY > pitchY / 2. ? pixelInterceptY -= pitchY / 2. : pixelInterceptY += pitchY / 2.);
    return ROOT::Math::XYVector(pixelInterceptX, pixelInterceptY);
}

void EtaCalculation::calculateEta(Track* track, Cluster* cluster) {
    // Ignore single pixel clusters
    if(cluster->size() == 1) {
        return;
    }

    auto detector = get_detector(cluster->detectorID());

    // Get the in-pixel track intercept
    auto pxIntercept = pixelIntercept(track, detector);

    if(cluster->columnWidth() == 2) {
        double inPixelX = detector->pitch().X() * (cluster->column() - floor(cluster->column()));
        m_etaDistributionX[detector->name()]->Fill(inPixelX, pxIntercept.X());
        m_etaDistributionXprofile[detector->name()]->Fill(inPixelX, pxIntercept.X());
    }

    if(cluster->rowWidth() == 2) {
        double inPixelY = detector->pitch().Y() * (cluster->row() - floor(cluster->row()));
        m_etaDistributionY[detector->name()]->Fill(inPixelY, pxIntercept.Y());
        m_etaDistributionYprofile[detector->name()]->Fill(inPixelY, pxIntercept.Y());
    }
}

StatusCode EtaCalculation::run(Clipboard* clipboard) {

    // Get the tracks from the clipboard
    Tracks* tracks = (Tracks*)clipboard->get("tracks");
    if(tracks == NULL) {
        LOG(DEBUG) << "No tracks on the clipboard";
        return Success;
    }

    // Loop over all tracks and look at the associated clusters to plot the eta distribution
    for(auto& track : (*tracks)) {

        // Cut on the chi2/ndof
        if(track->chi2ndof() > m_chi2ndofCut) {
            continue;
        }

        // Look at the associated clusters and plot the eta function
        for(auto& dutCluster : track->associatedClusters()) {
            calculateEta(track, dutCluster);
        }
        // Do the same for all clusters of the track:
        for(auto& cluster : track->clusters()) {
            calculateEta(track, cluster);
        }
    }

    // Return value telling analysis to keep running
    return Success;
}

std::string EtaCalculation::fit(TF1* function, std::string fname, TProfile* profile) {
    std::stringstream parameters;

    // Get the eta distribution profiles and fit them to extract the correction parameters
    profile->Fit(function, "q");
    TF1* fit = profile->GetFunction(fname.c_str());

    for(int i = 0; i < fit->GetNumberFreeParameters(); i++) {
        parameters << " " << fit->GetParameter(i);
    }
    return parameters.str();
}

void EtaCalculation::finalise() {

    std::stringstream config;
    for(auto& detector : get_detectors()) {
        config << std::endl
               << "EtaConstantsX_" << detector->name() << " ="
               << fit(m_etaFitX[detector->name()], "etaFormulaX", m_etaDistributionXprofile[detector->name()]);
        config << std::endl
               << "EtaConstantsY_" << detector->name() << " ="
               << fit(m_etaFitY[detector->name()], "etaFormulaY", m_etaDistributionYprofile[detector->name()]);
    }

    LOG(INFO) << "Configuration for \"EtaCorrection\" algorithm:" << config.str();
}<|MERGE_RESOLUTION|>--- conflicted
+++ resolved
@@ -12,11 +12,7 @@
 
 void EtaCalculation::initialise() {
     // checking DUT exists
-<<<<<<< HEAD
-    std::string DUTname = m_config.get<std::string>("DUT");
-=======
     std::string DUTname = m_config.has<std::string>("DUT");
->>>>>>> 00f1f4a3
     for(auto& detector : get_detectors()) {
 
         // Initialise histograms
