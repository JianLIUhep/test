--- conflicted
+++ resolved
@@ -149,23 +149,15 @@
          * @note For a detector with variable pixel sizes this declaration could be changed to take column and row pixel
          * indices to calculate the resolution for a specific pixel
          */
-<<<<<<< HEAD
-        virtual XYZVector getSpatialResolution([[maybe_unused]] double column = 0, [[maybe_unused]] double row = 0) override { return m_spatial_resolution; }
-=======
         XYVector getSpatialResolution(double, double) const override { return m_spatial_resolution; }
->>>>>>> 325d923d
 
         /**
          * @brief Get intrinsic spatial resolution in global coordinates of the detector
          * @return Intrinsic spatial resolution in global X and Y
          */
-<<<<<<< HEAD
-        virtual TMatrixD getSpatialResolutionMatrixGlobal([[maybe_unused]] double column = 0, [[maybe_unused]] double row = 0) override { return m_spatial_resolution_matrix_global; }
-=======
         TMatrixD getSpatialResolutionMatrixGlobal(double, double) const override {
             return m_spatial_resolution_matrix_global;
         }
->>>>>>> 325d923d
 
         /*
          * @brief Get number of pixels in x and y
