/** @file
 *  @brief Detector model class
 *  @copyright Copyright (c) 2017 CERN and the Corryvreckan authors.
 * This software is distributed under the terms of the MIT License, copied verbatim in the file "LICENSE.md".
 * In applying this license, CERN does not waive the privileges and immunities granted to it by virtue of its status as an
 * Intergovernmental Organization or submit itself to any jurisdiction.
 */

#ifndef CORRYVRECKAN_DETECTOR_H
#define CORRYVRECKAN_DETECTOR_H

#include <fstream>
#include <map>
#include <string>

#include <Math/DisplacementVector2D.h>
#include <Math/Vector2D.h>
#include <Math/Vector3D.h>
#include "Math/Transform3D.h"
#include "Math/Vector3D.h"

#include "core/config/Configuration.hpp"
#include "core/utils/ROOT.h"
#include "core/utils/log.h"
#include "objects/Track.hpp"

namespace corryvreckan {
    using namespace ROOT::Math;

    /**
     * @brief Role of the detector
     */
    enum class DetectorRole : int {
        NONE = 0x0,      ///< No specific detector role
        REFERENCE = 0x1, ///< Reference detector
        DUT = 0x2,       ///< Detector used as device under test
        AUXILIARY = 0x4, ///< Auxiliary device which should not participate in regular reconstruction but might provide
                         /// additional information
    };

    inline constexpr DetectorRole operator&(DetectorRole x, DetectorRole y) {
        return static_cast<DetectorRole>(static_cast<int>(x) & static_cast<int>(y));
    }

    inline constexpr DetectorRole operator|(DetectorRole x, DetectorRole y) {
        return static_cast<DetectorRole>(static_cast<int>(x) | static_cast<int>(y));
    }

    inline DetectorRole& operator&=(DetectorRole& x, DetectorRole y) {
        x = x & y;
        return x;
    }

    inline DetectorRole& operator|=(DetectorRole& x, DetectorRole y) {
        x = x | y;
        return x;
    }

    /**
     * @brief Detector representation in the reconstruction chain
     *
     * Contains the detector with all its properties such as type, name, position and orientation, pitch, resolution etc.
     */
    class Detector {
    public:
        /**
         * Delete default constructor
         */
        Detector() = delete;

        /**
         * @brief Constructs a detector in the geometry
         * @param config Configuration object describing the detector
         */
        Detector(const Configuration& config);

        /**
         * @brief Get type of the detector
         * @return Type of the detector model
         */
        std::string type() const;

        /**
         * @brief Get name of the detector
         * @return Detector name
         */
        std::string name() const;

        /**
         * @brief Check whether detector is registered as reference
         * @return Reference status
         */
        bool isReference() const;

        /**
         * @brief Check whether detector is registered as DUT
         * @return DUT status
         */
        bool isDUT() const;

        /**
         * @brief Check whether detector is registered as auxiliary device and should not parttake in the reconstruction
         * @return Auxiliary status
         */
        bool isAuxiliary() const;

        /**
         * @brief Retrieve configuration object from detector, containing all (potentially updated) parameters
         * @return Configuration object for this detector
         */
        Configuration getConfiguration() const;

        /**
         * @brief Get the total size of the active matrix, i.e. pitch * number of pixels in both dimensions
         * @return 2D vector with the dimensions of the pixle matrix in X and Y
         */
        XYVector size() const;

        /**
         * @brief Get pitch of a single pixel
         * @return Pitch of a pixel
         */
        XYVector pitch() const { return m_pitch; }

        /**
         * @brief Get intrinsic resolution of the detector
         * @return Intrinsic resolution in X and Y
         */
        XYVector resolution() const { return m_resolution; }

        /**
         * @brief Get number of pixels in x and y
         * @return Number of two dimensional pixels
         */
        ROOT::Math::DisplacementVector2D<ROOT::Math::Cartesian2D<int>> nPixels() const { return m_nPixels; }

        /**
         * @brief Get detector time offset from global clock, can be used to correct for constant shifts or time of flight
         * @return Timing offset of respective detector
         */
        double timeOffset() const { return m_timeOffset; }

        /**
         * @brief Get detector timing resolution, used for timing cuts during clustering, track formation, etc.
         * @return Timing resolutiom of respective detector
         */
        double timingResolution() const { return m_timingResolution; }

        /**
         * @brief Update detector position in the world
         * @param displacement Vector with three position coordinates
         */
        void displacement(XYZPoint displacement) { m_displacement = displacement; }

        /**
         * @brief Get position in the world
         * @return Global position in Cartesian coordinates
         */
        XYZPoint displacement() const { return m_displacement; }

        /**
         * @brief Get orientation in the world
         * @return Vector with three rotation angles
         */
        XYZVector rotation() const { return m_orientation; }

        /**
         * @brief Update detector orientation in the world
         * @param rotation Vector with three rotation angles
         */
        void rotation(XYZVector rotation) { m_orientation = rotation; }

        /**
         * @brief Get normal vector to sensor surface
         * @return Normal vector to sensor surface
         */
        PositionVector3D<Cartesian3D<double>> normal() const { return m_normal; };

        /**
         * @brief Get path of the file with pixel mask information
         * @return Path of the pixel mask file
         */
        std::string maskFile() const { return m_maskfile; }

        /**
         * @brief Mark a detector channel as masked
         * @param chX X coordinate of the pixel to be masked
         * @param chY Y coordinate of the pixel to be masked
         */
        void maskChannel(int chX, int chY);

        /**
         * @brief Check if a detector channel is masked
         * @param chX X coordinate of the pixel to check
         * @param chY Y coordinate of the pixel to check
         * @return    Mask status of the pixel in question
         */
        bool masked(int chX, int chY) const;

        /**
         * @brief Update coordinate transformations based on currently configured position and orientation values
         */
        void update();

        // Function to get global intercept with a track
        PositionVector3D<Cartesian3D<double>> getIntercept(const Track* track) const;
        // Function to get local intercept with a track
        PositionVector3D<Cartesian3D<double>> getLocalIntercept(const Track* track) const;

        // Function to check if a track intercepts with a plane
        bool hasIntercept(const Track* track, double pixelTolerance = 0.) const;

        // Function to check if a track goes through/near a masked pixel
        bool hitMasked(Track* track, int tolerance = 0.) const;

        // Functions to get row and column from local position
        double getRow(PositionVector3D<Cartesian3D<double>> localPosition) const;
        double getColumn(PositionVector3D<Cartesian3D<double>> localPosition) const;

        // Function to get local position from column (x) and row (y) coordinates
        PositionVector3D<Cartesian3D<double>> getLocalPosition(double column, double row) const;

        /**
         * Transformation from local (sensor) coordinates to in-pixel coordinates
         * @param  column Column address ranging from int_column-0.5*pitch to int_column+0.5*pitch
         * @param  row Row address ranging from int_column-0.5*pitch to int_column+0.5*pitch
         * @return               Position within a single pixel cell, given in units of length
         */
        XYVector inPixel(const double column, const double row) const;

        /**
         * Transformation from local (sensor) coordinates to in-pixel coordinates
         * @param  localPosition Local position on the sensor
         * @return               Position within a single pixel cell, given in units of length
         */
        XYVector inPixel(PositionVector3D<Cartesian3D<double>> localPosition) const;

        /**
         * @brief Transform local coordinates of this detector into global coordinates
         * @param  local Local coordinates in the reference frame of this detector
         * @return       Global coordinates
         */
        XYZPoint localToGlobal(XYZPoint local) const { return m_localToGlobal * local; };

        /**
         * @brief Transform global coordinates into detector-local coordinates
         * @param  global Global coordinates
         * @return        Local coordinates in the reference frame of this detector
         */
        XYZPoint globalToLocal(XYZPoint global) const { return m_globalToLocal * global; };

        /**
         * @brief Check whether given track is within the detector's region-of-interest
         * @param  track The track to be checked
         * @return       Boolean indicating cluster affiliation with region-of-interest
         */
        bool isWithinROI(const Track* track) const;

        /**
         * @brief Check whether given cluster is within the detector's region-of-interest
         * @param  cluster The cluster to be checked
         * @return         Boolean indicating cluster affiliation with region-of-interest
         */
        bool isWithinROI(Cluster* cluster) const;

        /**
         * @brief Return the thickness of the senosr assembly layer (sensor+support) in fractions of radiation length
         * @return thickness in fractions of radiation length
         */
        double materialBudget() const { return m_materialBudget; }

    private:
        // Roles of the detector
        DetectorRole m_role;

        // Initialize coordinate transformations
        void initialise();

        // Functions to set and check channel masking
        void setMaskFile(std::string file);
        void processMaskFile();

        // Detector information
        std::string m_detectorType;
        std::string m_detectorName;
        XYVector m_pitch;
        XYVector m_resolution;
        ROOT::Math::DisplacementVector2D<ROOT::Math::Cartesian2D<int>> m_nPixels;
<<<<<<< HEAD
        double m_timeOffset;
        double m_timingResolution;
=======
        double m_timingOffset;
        double m_materialBudget;
>>>>>>> e9fb7837

        std::vector<std::vector<int>> m_roi;
        static int winding_number(std::pair<int, int> probe, std::vector<std::vector<int>> polygon);
        inline static int isLeft(std::pair<int, int> pt0, std::pair<int, int> pt1, std::pair<int, int> pt2);

        // Displacement and rotation in x,y,z
        ROOT::Math::XYZPoint m_displacement;
        ROOT::Math::XYZVector m_orientation;
        std::string m_orientation_mode;

        // Transforms from local to global and back
        Transform3D m_localToGlobal;
        Transform3D m_globalToLocal;

        // Normal to the detector surface and point on the surface
        PositionVector3D<Cartesian3D<double>> m_normal;
        PositionVector3D<Cartesian3D<double>> m_origin;

        // List of masked channels
        std::map<int, bool> m_masked;
        std::string m_maskfile;
        std::string m_maskfile_name;
    };
} // namespace corryvreckan

#endif // CORRYVRECKAN_DETECTOR_H<|MERGE_RESOLUTION|>--- conflicted
+++ resolved
@@ -286,13 +286,9 @@
         XYVector m_pitch;
         XYVector m_resolution;
         ROOT::Math::DisplacementVector2D<ROOT::Math::Cartesian2D<int>> m_nPixels;
-<<<<<<< HEAD
-        double m_timeOffset;
+        double m_timingOffset;
         double m_timingResolution;
-=======
-        double m_timingOffset;
         double m_materialBudget;
->>>>>>> e9fb7837
 
         std::vector<std::vector<int>> m_roi;
         static int winding_number(std::pair<int, int> probe, std::vector<std::vector<int>> polygon);
