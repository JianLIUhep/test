/**
 * @file
 * @brief Detector model class
 *
 * @copyright Copyright (c) 2017-2020 CERN and the Corryvreckan authors.
 * This software is distributed under the terms of the MIT License, copied verbatim in the file "LICENSE.md".
 * In applying this license, CERN does not waive the privileges and immunities granted to it by virtue of its status as an
 * Intergovernmental Organization or submit itself to any jurisdiction.
 * SPDX-License-Identifier: MIT
 */

#ifndef CORRYVRECKAN_DETECTOR_H
#define CORRYVRECKAN_DETECTOR_H

#include <filesystem>
#include <fstream>
#include <map>
#include <set>
#include <string>

#include <Math/DisplacementVector2D.h>
#include <Math/RotationX.h>
#include <Math/RotationY.h>
#include <Math/RotationZ.h>
#include <Math/RotationZYX.h>
#include <Math/Transform3D.h>
#include <Math/Vector2D.h>
#include <Math/Vector3D.h>
#include <TFormula.h>
#include <TMatrixD.h>

#include "core/config/Configuration.hpp"
#include "core/utils/ROOT.h"
#include "core/utils/log.h"
#include "objects/Track.hpp"

namespace corryvreckan {
    using namespace ROOT::Math;

    /**
     * @brief Role of the detector
     */
    enum class DetectorRole : int {
        NONE = 0x0,           ///< No specific detector role
        REFERENCE = (1 << 0), ///< Reference detector
        DUT = (1 << 1),       ///< Detector used as device under test
        AUXILIARY = (1 << 2), ///< Auxiliary device which should not participate in regular reconstruction but might provide
                              /// additional information
        PASSIVE = (1 << 3),   ///< Passive device which only acts as scatterer. This is ignored for detector modules
    };

    inline constexpr DetectorRole operator&(DetectorRole x, DetectorRole y) {
        return static_cast<DetectorRole>(static_cast<int>(x) & static_cast<int>(y));
    }

    inline constexpr DetectorRole operator|(DetectorRole x, DetectorRole y) {
        return static_cast<DetectorRole>(static_cast<int>(x) | static_cast<int>(y));
    }

    inline DetectorRole& operator&=(DetectorRole& x, DetectorRole y) {
        x = x & y;
        return x;
    }

    inline DetectorRole& operator|=(DetectorRole& x, DetectorRole y) {
        x = x | y;
        return x;
    }

    /**
     * @brief Detector interface in the reconstruction chain
     *
     * Contains the detector with common properties such as type, name, coordinate
     * etc.
     */
    class Detector {
        class Alignment {
        public:
            explicit Alignment(const Configuration& config);

            // Transforms from local to global and back
            const Transform3D& local2global() const { return local2global_; };

            const Transform3D& global2local() const { return global2local_; };

            // Normal to the detector surface and point on the surface
            const ROOT::Math::XYZVector& normal() const { return normal_; };

            const ROOT::Math::XYZPoint& origin() const { return origin_; };

            const ROOT::Math::XYZPoint& displacement() const { return displacement_; };

            const ROOT::Math::XYZVector& orientation() const { return orientation_; };

            void update(double time, bool force = false);

            void update(const ROOT::Math::XYZPoint& displacement, const ROOT::Math::XYZVector& orientation);

            bool isVariable() const { return needs_update_; };

        private:
            void recalculate();

            std::array<std::shared_ptr<TFormula>, 3> parse_formulae(const Configuration& config, const std::string& key);

            // Cache for last time the transformations were renewed, in ns:
            double last_time_{};
            double granularity_{};
            bool needs_update_{false};

            // Cached position and orientation
            ROOT::Math::XYZPoint displacement_;
            ROOT::Math::XYZVector orientation_;

            // Cache for calculated transformations
            ROOT::Math::XYZPoint origin_;
            ROOT::Math::XYZVector normal_;
            ROOT::Math::Transform3D local2global_;
            ROOT::Math::Transform3D global2local_;

            // The formulae
            std::array<std::shared_ptr<TFormula>, 3> formulae_pos_;

            // Function to generate rotation matrix, depending on mode
            std::function<ROOT::Math::Rotation3D(const ROOT::Math::XYZVector& rot)> rotation_fct_;
        };

    public:
        /**
         * Delete default constructor
         */
        Detector() = delete;

        /**
         * Default destructor
         */
        virtual ~Detector() = default;

        /**
         * @brief Constructs a detector in the geometry
         * @param config Configuration object describing the detector
         */
        explicit Detector(const Configuration& config);

        /**
         * @brief Factory to dynamically create detectors
         * @param config Configuration object describing the detector
         * @return shared_ptr that contains the real detector
         */
        static std::shared_ptr<Detector> factory(const Configuration& config);

        /**
         * @brief Get type of the detector
         * @return Type of the detector model
         */
        std::string getType() const;

        /**
         * @brief Get name of the detector
         * @return Detector name
         */
        std::string getName() const;

        /**
         * @brief Check whether detector is registered as reference
         * @return Reference status
         */
        bool isReference() const;

        /**
         * @brief Check whether detector is registered as DUT
         * @return DUT status
         */
        bool isDUT() const;

        /**
         * @brief Check whether detector is registered as auxiliary device and should not parttake in the reconstruction
         * @return Auxiliary status
         */
        bool isAuxiliary() const;
        /**
         * @brief Check whether detector is registered as Passive
         * @return Passive status
         */
        bool isPassive() const;
        /**
         * @brief Obtain roles assigned to this detector
         * @return List of detector roles
         */
        DetectorRole getRoles() const;

        /**
         * @brief Check if this detector has a certain role assigned
         * @param  role Role to be checked for
         * @return True if detector holds this role
         */
        bool hasRole(DetectorRole role) const;

        /**
         * @brief Retrieve configuration object from detector, containing all (potentially updated) parameters
         * @return Configuration object for this detector
         */
        Configuration getConfiguration() const;

        /**
         * @brief Get the total size of the active matrix, i.e. pitch * number of pixels in both dimensions
         * @return 2D vector with the dimensions of the pixle matrix in X and Y
         * @todo: this is designed for PixelDetector, find a proper interface for other Detector type
         */
        virtual XYVector getSize() const = 0;

        /**
         * @brief Get pitch of a single pixel
         * @return Pitch of a pixel
         * @todo: this is designed for PixelDetector, find a proper interface for other Detector type
         */
        virtual XYVector getPitch() const = 0;

        /**
         * @brief Checks if a given pixel index lies within the pixel matrix of the detector
         * @return True if pixel index is within matrix bounds, false otherwise
         */
        virtual bool isWithinMatrix(const int col, const int row) const = 0;

        /**
         * @brief Get intrinsic spatial resolution of the detector
         * @return Intrinsic spatial resolution in X and Y
         * @todo: this is designed for PixelDetector, find a proper interface for other Detector type
         */
        virtual XYVector getSpatialResolution() const = 0;

        /**
         * @brief Get intrinsic spatial resolution in global coordinates of the detector
         * @return Intrinsic spatial resolution in global X and Y
         */
        virtual TMatrixD getSpatialResolutionMatrixGlobal() const = 0;

        /**
         * @brief Get number of pixels in x and y
         * @return Number of two dimensional pixels
         * @todo: this is designed for PixelDetector, find a proper interface for other Detector type
         */
        virtual ROOT::Math::DisplacementVector2D<ROOT::Math::Cartesian2D<int>> nPixels() const = 0;

        /**
         * @brief Get detector time offset from global clock, can be used to correct for constant shifts or time of flight
         * @return Time offset of respective detector
         */
        double timeOffset() const { return m_timeOffset; }

        /**
         * @brief Get detector time resolution, used for timing cuts during clustering, track formation, etc.
         * @return Time resolutiom of respective detector
         */
        double getTimeResolution() const;

        /**
         * @brief Get position in the world
         * @return Global position in Cartesian coordinates
         */
        XYZPoint displacement() const { return alignment_->displacement(); }

        /**
         * @brief Get orientation in the world
         * @return Vector with three rotation angles
         */
        XYZVector rotation() const { return alignment_->orientation(); };

        /**
         * @brief Get normal vector to sensor surface
         * @return Normal vector to sensor surface
         */
        ROOT::Math::XYZVector normal() const { return alignment_->normal(); }

        /**
         * @brief Get origin vector to sensor surface
         * @return Origin vector to sensor surface
         */
        ROOT::Math::XYZPoint origin() const { return alignment_->origin(); }

        /**
         * @brief Get path of the file with calibration information
         * @return Path of the calibration file.
         *
         * @note The data contained in the calibration file is detector-specific and is
         * not parsed. This is left to the individual modules decoding the detector data.
         */
        std::filesystem::path calibrationFile() const { return m_calibrationfile.value_or(""); }

        /**
         * @brief Set the file with pixel mask information
         * @param file New mask file name
         */
        void maskFile(std::filesystem::path file);

        /**
         * @brief Get path of the file with pixel mask information
         * @return Path of the pixel mask file
         */
        std::filesystem::path maskFile() const { return m_maskfile; }

        /**
         * @brief Mark a detector channel as masked
         * @param chX X coordinate of the pixel to be masked
         * @param chY Y coordinate of the pixel to be masked
         * @todo: This is designed for PixelDetector, the parameters can be different with other type of Detector
         */
        virtual void maskChannel(int chX, int chY) = 0;

        /**
         * @brief Check if a detector channel is masked
         * @param chX X coordinate of the pixel to check
         * @param chY Y coordinate of the pixel to check
         * @return    Mask status of the pixel in question
         * @todo: This is designed for PixelDetector, the parameters can be different with other type of Detector
         */
        virtual bool masked(int chX, int chY) const = 0;

        /**
         * @brief Update coordinate transformations based on position and orientation values at the given time
         * @param time Time for which the alignment should be calculated
         */
        void update(double time);

        /**
         * @brief Update coordinate transformations based on the provided displacement and orientation
         * @param displacement  New displacement of the detector
         * @param orientation   New orientation of the detector
         */
        void update(const ROOT::Math::XYZPoint& displacement, const ROOT::Math::XYZVector& orientation);

        /**
         * @brief Check whether this detector has a variable alignment configured
         * @return true if alignment changes over time, false otherwise
         */
        bool hasVariableAlignment() const { return alignment_->isVariable(); }

        // Function to get global intercept with a track
        virtual PositionVector3D<Cartesian3D<double>> getIntercept(const Track* track) const = 0;
        // Function to get local intercept with a track
        virtual PositionVector3D<Cartesian3D<double>> getLocalIntercept(const Track* track) const = 0;

        // Function to check if a track intercepts with a plane
        virtual bool hasIntercept(const Track* track, double pixelTolerance = 0.) const = 0;

        // Function to check if a track goes through/near a masked pixel
        virtual bool hitMasked(const Track* track, int tolerance = 0.) const = 0;

        // Functions to get row and column from local position
        virtual double getRow(PositionVector3D<Cartesian3D<double>> localPosition) const = 0;
        virtual double getColumn(PositionVector3D<Cartesian3D<double>> localPosition) const = 0;

        // Function to get local position from column (x) and row (y) coordinates
        virtual PositionVector3D<Cartesian3D<double>> getLocalPosition(double column, double row) const = 0;

        // Function to get row and column of pixel
        virtual std::pair<int, int> getInterceptPixel(PositionVector3D<Cartesian3D<double>> localPosition) const = 0;

        /**
         * Transformation from local (sensor) coordinates to in-pixel coordinates
         * @param  column Column address ranging from int_column-0.5*pitch to int_column+0.5*pitch
         * @param  row Row address ranging from int_column-0.5*pitch to int_column+0.5*pitch
         * @return               Position within a single pixel cell, given in units of length
         */
        virtual XYVector inPixel(const double column, const double row) const = 0;

        /**
         * Transformation from local (sensor) coordinates to in-pixel coordinates
         * @param  localPosition Local position on the sensor
         * @return               Position within a single pixel cell, given in units of length
         */
        virtual XYVector inPixel(PositionVector3D<Cartesian3D<double>> localPosition) const = 0;

        /**
         * @brief Transform local coordinates of this detector into global coordinates
         * @param  local Local coordinates in the reference frame of this detector
         * @return       Global coordinates
         */
<<<<<<< HEAD
        virtual XYZPoint localToGlobal(XYZPoint local) const { return m_localToGlobal * local; };
=======
        XYZPoint localToGlobal(const XYZPoint& local) const { return alignment_->local2global() * local; };
>>>>>>> 93907fea

        /**
         * @brief Transform global coordinates into detector-local coordinates
         * @param  global Global coordinates
         * @return        Local coordinates in the reference frame of this detector
         */
<<<<<<< HEAD
        virtual XYZPoint globalToLocal(XYZPoint global) const { return m_globalToLocal * global; };
=======
        XYZPoint globalToLocal(const XYZPoint& global) const { return alignment_->global2local() * global; };
>>>>>>> 93907fea

        /**
         * @brief Check whether given track is within the detector's region-of-interest
         * @param  track The track to be checked
         * @return       Boolean indicating cluster affiliation with region-of-interest
         */
        virtual bool isWithinROI(const Track* track) const = 0;

        /**
         * @brief Check whether given cluster is within the detector's region-of-interest
         * @param  cluster The cluster to be checked
         * @return         Boolean indicating cluster affiliation with region-of-interest
         */
        virtual bool isWithinROI(Cluster* cluster) const = 0;

        /**
         * @brief Return the thickness of the senosr assembly layer (sensor+support) in fractions of radiation length
         * @return thickness in fractions of radiation length
         */
        double materialBudget() const { return m_materialBudget; }

        /**
         * @brief toGlobal Get the transformation from local to global coordinates
         * @return Transform3D local to global
         */
        Transform3D toGlobal() const { return alignment_->local2global(); }

        /**
         * @brief toLocal Get the transformation from global to local coordinates
         * @return Transform3D global to local
         */
        Transform3D toLocal() const { return alignment_->global2local(); }

        /**
         * @brief Test whether one pixel touches the cluster
         * @return true if it fulfills the condition
         * @note users should define their specific clustering method in the detector class
         */
        virtual bool
        isNeighbor(const std::shared_ptr<Pixel>&, const std::shared_ptr<Cluster>&, const int, const int) const = 0;

        /**
         * @brief Return a set containing all pixels neighboring the given one with a configurable maximum distance
         * @param px        Pixel in question
         * @param distance  Distance for pixels to be considered neighbors
         * @param include_corners Boolean to select whether pixels only touching via corners should be returned
         * @return Set of neighboring pixel indices, including the initial pixel
         *
         * @note The returned set should always also include the initial pixel indices the neighbors are calculated for
         *
         * @note alias for getNeighbors(const int col, const int row, const size_t distance, const bool include_corners)
         */
        std::set<std::pair<int, int>>
        getNeighbors(const std::shared_ptr<Pixel>& px, const size_t distance, const bool include_corners) {
            return getNeighbors(px->column(), px->row(), distance, include_corners);
        }

        /**
         * @brief Return a set containing all pixels neighboring the given one with a configurable maximum distance
         * @param col       Column of pixel in question
         * @param row       Row of pixel in question
         * @param distance  Distance for pixels to be considered neighbors
         * @param include_corners Boolean to select whether pixels only touching via corners should be returned
         * @return Set of neighboring pixel indices, including the initial pixel
         *
         * @note The returned set should always also include the initial pixel indices the neighbors are calculated for
         *
         * @note This method is purely virtual and must be implemented by the respective concrete detector model classes
         */
        virtual std::set<std::pair<int, int>>
        getNeighbors(const int col, const int row, const size_t distance, const bool include_corners) const = 0;

    protected:
        // Roles of the detector
        DetectorRole m_role;

        // Build axis, for devices which are not auxiliary
        // Different in Pixel/Strip Detector
        virtual void build_axes(const Configuration& config) = 0;

        // Config detector, for devices which are not auxiliary
        // Different in Pixel/Strip Detector
        virtual void configure_detector(Configuration& config) const = 0;
        // Set position, orientation, mode of detector
        // Different in Pixel/Strip Detector
        virtual void configure_pos_and_orientation(Configuration& config) const = 0;

        virtual void process_mask_file() = 0;

        // Detector information
        std::string m_detectorType;
        std::string m_detectorName;
        std::string m_detectorCoordinates;

        double m_timeOffset;
        double m_timeResolution;
        double m_materialBudget;

        // Alignment and coordinate transformation information:
        std::shared_ptr<Alignment> alignment_;

        // Path of calibration file
        std::optional<std::filesystem::path> m_calibrationfile;

        // List of masked channels
        std::map<int, bool> m_masked;
        std::filesystem::path m_maskfile;
    };
} // namespace corryvreckan

#include "PixelDetector.hpp"
//#include "HexagonalPixelDetector.hpp"
#endif // CORRYVRECKAN_DETECTOR_H<|MERGE_RESOLUTION|>--- conflicted
+++ resolved
@@ -376,22 +376,14 @@
          * @param  local Local coordinates in the reference frame of this detector
          * @return       Global coordinates
          */
-<<<<<<< HEAD
-        virtual XYZPoint localToGlobal(XYZPoint local) const { return m_localToGlobal * local; };
-=======
-        XYZPoint localToGlobal(const XYZPoint& local) const { return alignment_->local2global() * local; };
->>>>>>> 93907fea
+        virtual XYZPoint localToGlobal(XYZPoint local) const { return alignment_->local2global() * local; };
 
         /**
          * @brief Transform global coordinates into detector-local coordinates
          * @param  global Global coordinates
          * @return        Local coordinates in the reference frame of this detector
          */
-<<<<<<< HEAD
-        virtual XYZPoint globalToLocal(XYZPoint global) const { return m_globalToLocal * global; };
-=======
-        XYZPoint globalToLocal(const XYZPoint& global) const { return alignment_->global2local() * global; };
->>>>>>> 93907fea
+        virtual XYZPoint globalToLocal(XYZPoint global) const { return alignment_->global2local() * global; };
 
         /**
          * @brief Check whether given track is within the detector's region-of-interest
