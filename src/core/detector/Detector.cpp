/** @file
 *  @brief Implementation of the detector model
 *  @copyright Copyright (c) 2017 CERN and the Corryvreckan authors.
 * This software is distributed under the terms of the MIT License, copied verbatim in the file "LICENSE.md".
 * In applying this license, CERN does not waive the privileges and immunities granted to it by virtue of its status as an
 * Intergovernmental Organization or submit itself to any jurisdiction.
 */

#include <fstream>
#include <map>
#include <string>

#include "Math/RotationX.h"
#include "Math/RotationY.h"
#include "Math/RotationZ.h"
#include "Math/RotationZYX.h"

#include "Detector.hpp"
#include "core/utils/log.h"

using namespace ROOT::Math;
using namespace corryvreckan;

Detector::Detector(const Configuration& config) : m_role(DetectorRole::NONE) {

    // Role of this detector:
    auto roles = config.getArray<std::string>("role", std::vector<std::string>{"none"});
    for(auto& role : roles) {
        std::transform(role.begin(), role.end(), role.begin(), ::tolower);
        if(role == "none") {
            m_role |= DetectorRole::NONE;
        } else if(role == "reference") {
            m_role |= DetectorRole::REFERENCE;
        } else if(role == "dut") {
            m_role |= DetectorRole::DUT;
        } else {
            throw InvalidValueError(config, "role", "Detector role does not exist.");
        }
    }

    // Detector position and orientation
    m_displacement = config.get<ROOT::Math::XYZPoint>("position", ROOT::Math::XYZPoint());
    m_orientation = config.get<ROOT::Math::XYZVector>("orientation", ROOT::Math::XYZVector());
    m_orientation_mode = config.get<std::string>("orientation_mode", "xyz");
    if(m_orientation_mode != "xyz" && m_orientation_mode != "zyx") {
        throw InvalidValueError(config, "orientation_mode", "Invalid detector orientation mode");
    }

    // Number of pixels
    m_nPixels = config.get<ROOT::Math::DisplacementVector2D<Cartesian2D<int>>>("number_of_pixels");
    // Size of the pixels
    m_pitch = config.get<ROOT::Math::XYVector>("pixel_pitch");

    // Intrinsic position resolution, defaults to 4um:
    m_resolution = config.get<ROOT::Math::XYVector>("resolution", ROOT::Math::XYVector(0.004, 0.004));

    m_detectorName = config.getName();

    if(Units::convert(m_pitch.X(), "mm") >= 1 or Units::convert(m_pitch.Y(), "mm") >= 1 or
       Units::convert(m_pitch.X(), "um") <= 1 or Units::convert(m_pitch.Y(), "um") <= 1) {
        LOG(WARNING) << "Pixel pitch unphysical for detector " << m_detectorName << ": " << std::endl
                     << Units::display(m_pitch, {"nm", "um", "mm"});
    }

    m_detectorType = config.get<std::string>("type");
    m_timingOffset = config.get<double>("time_offset", 0.0);
    m_roi = config.getMatrix<int>("roi", std::vector<std::vector<int>>());

    this->initialise();

    LOG(TRACE) << "Initialized \"" << m_detectorType << "\": " << m_nPixels.X() << "x" << m_nPixels.Y() << " px, pitch of "
               << Units::display(m_pitch, {"mm", "um"});
    LOG(TRACE) << "  Position:    " << Units::display(m_displacement, {"mm", "um"});
    LOG(TRACE) << "  Orientation: " << Units::display(m_orientation, {"deg"}) << " (" << m_orientation_mode << ")";
    if(m_timingOffset > 0.) {
        LOG(TRACE) << "Timing offset: " << m_timingOffset;
    }

    if(config.has("mask_file")) {
        m_maskfile_name = config.get<std::string>("mask_file");
        std::string mask_file = config.getPath("mask_file");
        LOG(DEBUG) << "Adding mask to detector \"" << config.getName() << "\", reading from " << mask_file;
        setMaskFile(mask_file);
        processMaskFile();
    }
}

std::string Detector::name() const {
    return m_detectorName;
}

std::string Detector::type() const {
    return m_detectorType;
}

XYVector Detector::size() const {
    return XYVector(m_pitch.X() * m_nPixels.X(), m_pitch.Y() * m_nPixels.Y());
}

bool Detector::isReference() const {
    return static_cast<bool>(m_role & DetectorRole::REFERENCE);
}

bool Detector::isDUT() const {
    return static_cast<bool>(m_role & DetectorRole::DUT);
}

// Functions to set and check channel masking
void Detector::setMaskFile(std::string file) {
    m_maskfile = file;
}

void Detector::processMaskFile() {
    // Open the file with masked pixels
    std::ifstream inputMaskFile(m_maskfile, std::ios::in);
    if(!inputMaskFile.is_open()) {
        LOG(ERROR) << "Could not open mask file " << m_maskfile;
    } else {
        int row = 0, col = 0;
        std::string id;
        // loop over all lines and apply masks
        while(inputMaskFile >> id) {
            if(id == "c") {
                inputMaskFile >> col;
                if(col > nPixelsX() - 1) {
                    LOG(ERROR) << "Column " << col << " outside of pixel matrix, chip has only " << nPixelsX()
                               << " columns!";
                }
                LOG(TRACE) << "Masking column " << col;
<<<<<<< HEAD
                int nRows = nPixels().Y();
                for(int r = 0; r < nRows; r++) {
=======
                for(int r = 0; r < nPixelsY(); r++) {
>>>>>>> 56d967d4
                    maskChannel(col, r);
                }
            } else if(id == "r") {
                inputMaskFile >> row;
                if(row > nPixelsY() - 1) {
                    LOG(ERROR) << "Row " << col << " outside of pixel matrix, chip has only " << nPixelsY() << " rows!";
                }
                LOG(TRACE) << "Masking row " << row;
<<<<<<< HEAD
                int nColumns = nPixels().X();
                for(int c = 0; c < nColumns; c++) {
=======
                for(int c = 0; c < nPixelsX(); c++) {
>>>>>>> 56d967d4
                    maskChannel(c, row);
                }
            } else if(id == "p") {
                inputMaskFile >> col >> row;
                if(col > nPixelsX() - 1 || row > nPixelsY() - 1) {
                    LOG(ERROR) << "Pixel " << col << " " << row << " outside of pixel matrix, chip has only " << nPixelsX()
                               << " x " << nPixelsY() << " pixels!";
                }
                LOG(TRACE) << "Masking pixel " << col << " " << row;
                maskChannel(col, row); // Flag to mask a pixel
            } else {
                LOG(ERROR) << "Could not parse mask entry (id \"" << id << "\")";
            }
        }
        LOG(INFO) << m_masked.size() << " masked pixels";
    }
}

void Detector::maskChannel(int chX, int chY) {
    int channelID = chX + m_nPixels.X() * chY;
    m_masked[channelID] = true;
}

bool Detector::masked(int chX, int chY) const {
    int channelID = chX + m_nPixels.X() * chY;
    if(m_masked.count(channelID) > 0)
        return true;
    return false;
}

// Function to initialise transforms
void Detector::initialise() {

    // Make the local to global transform, built from a displacement and
    // rotation
    Translation3D translations = Translation3D(m_displacement.X(), m_displacement.Y(), m_displacement.Z());

    Rotation3D rotations;
    if(m_orientation_mode == "xyz") {
        rotations = RotationZ(m_orientation.Z()) * RotationY(m_orientation.Y()) * RotationX(m_orientation.X());
    } else if(m_orientation_mode == "zyx") {
        rotations = RotationZYX(m_orientation.x(), m_orientation.y(), m_orientation.x());
    }

    m_localToGlobal = Transform3D(rotations, translations);
    m_globalToLocal = m_localToGlobal.Inverse();

    // Find the normal to the detector surface. Build two points, the origin and a unit step in z,
    // transform these points to the global co-ordinate frame and then make a vector pointing between them
    m_origin = PositionVector3D<Cartesian3D<double>>(0., 0., 0.);
    m_origin = m_localToGlobal * m_origin;
    PositionVector3D<Cartesian3D<double>> localZ(0., 0., 1.);
    localZ = m_localToGlobal * localZ;
    m_normal = PositionVector3D<Cartesian3D<double>>(
        localZ.X() - m_origin.X(), localZ.Y() - m_origin.Y(), localZ.Z() - m_origin.Z());
}

// Function to update transforms (such as during alignment)
void Detector::update() {
    this->initialise();
}

Configuration Detector::getConfiguration() const {

    Configuration config(name());
    config.set("type", m_detectorType);

    // Store the role of the detector
    std::vector<std::string> roles;
    if(this->isDUT()) {
        roles.push_back("dut");
    }
    if(this->isReference()) {
        roles.push_back("reference");
    }

    if(!roles.empty()) {
        config.setArray("role", roles);
    }

    config.set("position", m_displacement, {"um", "mm"});
    config.set("orientation_mode", m_orientation_mode);
    config.set("orientation", m_orientation, {"deg"});
    config.set("number_of_pixels", m_nPixels);

    // Size of the pixels
    config.set("pixel_pitch", m_pitch, {"um"});

    // Intrinsic resolution:
    config.set("resolution", m_resolution, {"um"});

    if(m_timingOffset != 0.) {
        config.set("time_offset", m_timingOffset, {"ns", "us", "ms", "s"});
    }

    if(!m_maskfile_name.empty()) {
        config.set("mask_file", m_maskfile_name);
    }

    config.setMatrix("roi", m_roi);

    return config;
}

// Function to get global intercept with a track
PositionVector3D<Cartesian3D<double>> Detector::getIntercept(const Track* track) const {

    // Get the distance from the plane to the track initial state
    double distance = (m_origin.X() - track->state().X()) * m_normal.X();
    distance += (m_origin.Y() - track->state().Y()) * m_normal.Y();
    distance += (m_origin.Z() - track->state().Z()) * m_normal.Z();
    distance /= (track->direction().X() * m_normal.X() + track->direction().Y() * m_normal.Y() +
                 track->direction().Z() * m_normal.Z());

    // Propagate the track
    PositionVector3D<Cartesian3D<double>> globalIntercept(track->state().X() + distance * track->direction().X(),
                                                          track->state().Y() + distance * track->direction().Y(),
                                                          track->state().Z() + distance * track->direction().Z());
    return globalIntercept;
}

PositionVector3D<Cartesian3D<double>> Detector::getLocalIntercept(const Track* track) const {
    return globalToLocal(getIntercept(track));
}

// Function to check if a track intercepts with a plane
bool Detector::hasIntercept(const Track* track, double pixelTolerance) const {

    // First, get the track intercept in global co-ordinates with the plane
    PositionVector3D<Cartesian3D<double>> globalIntercept = this->getIntercept(track);

    // Convert to local co-ordinates
    PositionVector3D<Cartesian3D<double>> localIntercept = this->m_globalToLocal * globalIntercept;

    // Get the row and column numbers
    double row = this->getRow(localIntercept);
    double column = this->getColumn(localIntercept);

    // Check if the row and column are outside of the chip
    bool intercept = true;
    if(row < (pixelTolerance - 0.5) || row > (this->m_nPixels.Y() - 0.5 - pixelTolerance) ||
       column < (pixelTolerance - 0.5) || column > (this->m_nPixels.X() - 0.5 - pixelTolerance))
        intercept = false;

    return intercept;
}

// Function to check if a track goes through/near a masked pixel
bool Detector::hitMasked(Track* track, int tolerance) const {

    // First, get the track intercept in global co-ordinates with the plane
    PositionVector3D<Cartesian3D<double>> globalIntercept = this->getIntercept(track);

    // Convert to local co-ordinates
    PositionVector3D<Cartesian3D<double>> localIntercept = this->m_globalToLocal * globalIntercept;

    // Get the row and column numbers
    int row = static_cast<int>(floor(this->getRow(localIntercept) + 0.5));
    int column = static_cast<int>(floor(this->getColumn(localIntercept) + 0.5));

    // Check if the pixels around this pixel are masked
    bool hitmasked = false;
    for(int r = (row - tolerance); r <= (row + tolerance); r++) {
        for(int c = (column - tolerance); c <= (column + tolerance); c++) {
            if(this->masked(c, r))
                hitmasked = true;
        }
    }

    return hitmasked;
}

// Functions to get row and column from local position
double Detector::getRow(const PositionVector3D<Cartesian3D<double>> localPosition) const {
    // (1-m_nPixelsY%2)/2. --> add 1/2 pixel pitch if even number of rows
    double row = localPosition.Y() / m_pitch.Y() + static_cast<double>(m_nPixels.Y()) / 2. + (1 - m_nPixels.Y() % 2) / 2.;
    return row;
}
double Detector::getColumn(const PositionVector3D<Cartesian3D<double>> localPosition) const {
    // (1-m_nPixelsX%2)/2. --> add 1/2 pixel pitch if even number of columns
    double column = localPosition.X() / m_pitch.X() + static_cast<double>(m_nPixels.X()) / 2. + (1 - m_nPixels.X() % 2) / 2.;
    return column;
}

// Function to get local position from row and column
PositionVector3D<Cartesian3D<double>> Detector::getLocalPosition(double row, double column) const {

    return PositionVector3D<Cartesian3D<double>>(
        m_pitch.X() * (column - m_nPixels.X() / 2.), m_pitch.Y() * (row - m_nPixels.Y() / 2.), 0.);
}

// Function to get in-pixel position
ROOT::Math::XYVector Detector::inPixel(const PositionVector3D<Cartesian3D<double>> localPosition) const {
    double column = getColumn(localPosition);
    double row = getRow(localPosition);
    return XYVector(m_pitch.X() * (column - floor(column)), m_pitch.Y() * (row - floor(row)));
}

// Check if track position is within ROI:
bool Detector::isWithinROI(const Track* track) const {

    // Empty region of interest:
    if(m_roi.empty()) {
        return true;
    }

    // Check that track is within region of interest using winding number algorithm
    auto localIntercept = this->getLocalIntercept(track);
    auto coordinates = std::make_pair(this->getColumn(localIntercept), this->getRow(localIntercept));
    if(winding_number(coordinates, m_roi) != 0) {
        return true;
    }

    // Outside ROI:
    return false;
}

// Check if cluster is within ROI and/or touches ROI border:
bool Detector::isWithinROI(Cluster* cluster) const {

    // Empty region of interest:
    if(m_roi.empty()) {
        return true;
    }

    // Loop over all pixels of the cluster
    for(auto& pixel : (*cluster->pixels())) {
        if(winding_number(pixel->coordinates(), m_roi) == 0) {
            return false;
        }
    }
    return true;
}

/* isLeft(): tests if a point is Left|On|Right of an infinite line.
 * via: http://geomalgorithms.com/a03-_inclusion.html
 *    Input:  three points P0, P1, and P2
 *    Return: >0 for P2 left of the line through P0 and P1
 *            =0 for P2  on the line
 *            <0 for P2  right of the line
 *    See: Algorithm 1 "Area of Triangles and Polygons"
 */
int Detector::isLeft(std::pair<int, int> pt0, std::pair<int, int> pt1, std::pair<int, int> pt2) {
    return ((pt1.first - pt0.first) * (pt2.second - pt0.second) - (pt2.first - pt0.first) * (pt1.second - pt0.second));
}

/* Winding number test for a point in a polygon
 * via: http://geomalgorithms.com/a03-_inclusion.html
 *      Input:   x, y = a point,
 *               polygon = vector of vertex points of a polygon V[n+1] with V[n]=V[0]
 *      Return:  wn = the winding number (=0 only when P is outside)
 */
int Detector::winding_number(std::pair<int, int> probe, std::vector<std::vector<int>> polygon) {
    // Two points don't make an area
    if(polygon.size() < 3) {
        LOG(DEBUG) << "No ROI given.";
        return 0;
    }

    int wn = 0; // the  winding number counter

    // loop through all edges of the polygon

    // edge from V[i] to  V[i+1]
    for(size_t i = 0; i < polygon.size(); i++) {
        auto point_this = std::make_pair(polygon.at(i).at(0), polygon.at(i).at(1));
        auto point_next = (i + 1 < polygon.size() ? std::make_pair(polygon.at(i + 1).at(0), polygon.at(i + 1).at(1))
                                                  : std::make_pair(polygon.at(0).at(0), polygon.at(0).at(1)));

        // start y <= P.y
        if(point_this.second <= probe.second) {
            // an upward crossing
            if(point_next.second > probe.second) {
                // P left of  edge
                if(isLeft(point_this, point_next, probe) > 0) {
                    // have  a valid up intersect
                    ++wn;
                }
            }
        } else {
            // start y > P.y (no test needed)

            // a downward crossing
            if(point_next.second <= probe.second) {
                // P right of  edge
                if(isLeft(point_this, point_next, probe) < 0) {
                    // have  a valid down intersect
                    --wn;
                }
            }
        }
    }
    return wn;
}<|MERGE_RESOLUTION|>--- conflicted
+++ resolved
@@ -122,38 +122,28 @@
         while(inputMaskFile >> id) {
             if(id == "c") {
                 inputMaskFile >> col;
-                if(col > nPixelsX() - 1) {
-                    LOG(ERROR) << "Column " << col << " outside of pixel matrix, chip has only " << nPixelsX()
+                if(col > nPixels().X() - 1) {
+                    LOG(ERROR) << "Column " << col << " outside of pixel matrix, chip has only " << nPixels().X()
                                << " columns!";
                 }
                 LOG(TRACE) << "Masking column " << col;
-<<<<<<< HEAD
-                int nRows = nPixels().Y();
-                for(int r = 0; r < nRows; r++) {
-=======
-                for(int r = 0; r < nPixelsY(); r++) {
->>>>>>> 56d967d4
+                for(int r = 0; r < nPixels().Y(); r++) {
                     maskChannel(col, r);
                 }
             } else if(id == "r") {
                 inputMaskFile >> row;
-                if(row > nPixelsY() - 1) {
-                    LOG(ERROR) << "Row " << col << " outside of pixel matrix, chip has only " << nPixelsY() << " rows!";
+                if(row > nPixels().Y() - 1) {
+                    LOG(ERROR) << "Row " << col << " outside of pixel matrix, chip has only " << nPixels().Y() << " rows!";
                 }
                 LOG(TRACE) << "Masking row " << row;
-<<<<<<< HEAD
-                int nColumns = nPixels().X();
-                for(int c = 0; c < nColumns; c++) {
-=======
-                for(int c = 0; c < nPixelsX(); c++) {
->>>>>>> 56d967d4
+                for(int c = 0; c < nPixels().X(); c++) {
                     maskChannel(c, row);
                 }
             } else if(id == "p") {
                 inputMaskFile >> col >> row;
-                if(col > nPixelsX() - 1 || row > nPixelsY() - 1) {
-                    LOG(ERROR) << "Pixel " << col << " " << row << " outside of pixel matrix, chip has only " << nPixelsX()
-                               << " x " << nPixelsY() << " pixels!";
+                if(col > nPixels().X() - 1 || row > nPixels().Y() - 1) {
+                    LOG(ERROR) << "Pixel " << col << " " << row << " outside of pixel matrix, chip has only "
+                               << nPixels().X() << " x " << nPixels().Y() << " pixels!";
                 }
                 LOG(TRACE) << "Masking pixel " << col << " " << row;
                 maskChannel(col, row); // Flag to mask a pixel
