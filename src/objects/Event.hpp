--- conflicted
+++ resolved
@@ -151,11 +151,7 @@
         std::map<uint32_t, double> trigger_list_{};
 
         // ROOT I/O class definition - update version number when you change this class!
-<<<<<<< HEAD
-        ClassDef(Event, 4)
-=======
-        ClassDefOverride(Event, 4)
->>>>>>> b0d1b9a6
+        ClassDefOverride(Event, 5)
     };
 } // namespace corryvreckan
 
