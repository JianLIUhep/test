/**
 * @file
 * @brief File including all current objects
 * @copyright Copyright (c) 2017-2020 CERN and the Corryvreckan authors.
 * This software is distributed under the terms of the MIT License, copied verbatim in the file "LICENSE.md".
 * In applying this license, CERN does not waive the privileges and immunities granted to it by virtue of its status as an
 * Intergovernmental Organization or submit itself to any jurisdiction.
 */

#include "Cluster.hpp"
#include "KDTree.hpp"
#include "MCParticle.hpp"
#include "Pixel.hpp"
#include "SpidrSignal.hpp"
#include "Track.hpp"

namespace corryvreckan {
    /**
     * @brief Tuple containing all objects
     */
<<<<<<< HEAD
    using OBJECTS = std::tuple<Cluster, KDTree, MCParticle, Pixel, SpidrSignal, Track, StraightLineTrack, GblTrack, Plane>;
=======
    using OBJECTS = std::tuple<Cluster, KDTree, MCParticle, Pixel, SpidrSignal, StraightLineTrack, GblTrack>;
>>>>>>> 688131cb
} // namespace corryvreckan<|MERGE_RESOLUTION|>--- conflicted
+++ resolved
@@ -18,9 +18,5 @@
     /**
      * @brief Tuple containing all objects
      */
-<<<<<<< HEAD
-    using OBJECTS = std::tuple<Cluster, KDTree, MCParticle, Pixel, SpidrSignal, Track, StraightLineTrack, GblTrack, Plane>;
-=======
-    using OBJECTS = std::tuple<Cluster, KDTree, MCParticle, Pixel, SpidrSignal, StraightLineTrack, GblTrack>;
->>>>>>> 688131cb
+    using OBJECTS = std::tuple<Cluster, KDTree, MCParticle, Pixel, SpidrSignal, StraightLineTrack, GblTrack, Plane>;
 } // namespace corryvreckan