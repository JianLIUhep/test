/**
 * @file
 * @brief Implementation of GBL track object with rotations. The logic is inspired by the implementation in proteus (Kiehn,
 * Moritz et al., Proteus beam telescope reconstruction, doi:10.5281/zenodo.2579153)
 *
 * @copyright Copyright (c) 2017-2020 CERN and the Corryvreckan authors.
 * This software is distributed under the terms of the MIT License, copied verbatim in the file "LICENSE.md".
 * In applying this license, CERN does not waive the privileges and immunities granted to it by virtue of its status as an
 * Intergovernmental Organization or submit itself to any jurisdiction.
 *
 */

#include "GblTrack.hpp"
#include "Track.hpp"
#include "exceptions.h"

#include <Math/Point3D.h>
#include "GblPoint.h"
#include "GblTrajectory.h"
#include "Math/Vector3D.h"
using namespace corryvreckan;
using namespace gbl;
using namespace Eigen;

GblTrack::GblTrack() : Track() {}

GblTrack::GblTrack(const GblTrack& track) : Track(track) {
    if(track.getType() != this->getType())
        throw TrackModelChanged(typeid(*this), track.getType(), this->getType());
    for(auto local : track.m_localTrackPoints) {
        m_localTrackPoints[local.first] = local.second;
    }
}

void GblTrack::fit() {

    m_isFitted = false;
    m_residual.clear();
    m_kink.clear();
    m_corrections.clear();
    m_localTrackPoints.clear();

    // Fitting with less than 2 clusters is pointless
    if(m_trackClusters.size() < 2) {
        throw TrackError(typeid(GblTrack), " attempting to fit a track with less than 2 clusters");
    }
    // store the used clusters in a map for easy access:
    std::map<std::string, Cluster*> clusters;
    for(auto& c : m_trackClusters) {
        auto cluster = dynamic_cast<Cluster*>(c.GetObject());
        clusters[cluster->detectorID()] = cluster;
    }
    // create a list of planes and sort it, also calculate the material budget:
    // gbl needs a seed cluster - at this stage it might be a nullptr
    auto seedcluster = m_planes.front().cluster();
    double total_material = 0;
    std::sort(m_planes.begin(), m_planes.end());
    for(auto& l : m_planes) {
        total_material += l.materialbudget();
        if(clusters.count(l.name()) == 1) {
            if(seedcluster == nullptr) {
                seedcluster = clusters.at(l.name());
            }
            l.setPosition(clusters.at(l.name())->global().z());
            l.setCluster(clusters.at(l.name()));
        }
    }

    // add volume scattering length - for now simply the distance between first and last plane
    if(m_use_volume_scatter) {
        total_material += (m_planes.back().position() - m_planes.front().position()) / m_scattering_length_volume;
    }

    std::vector<GblPoint> points;
<<<<<<< HEAD
    // get the seedcluster for the fit - simply the first one in the list
=======
    // get the seedcluster for the fit - find the first plane with a cluster to use
    setSeedCluster(std::find_if(m_planes.begin(), m_planes.end(), [](auto plane) { return plane.hasCluster(); })->cluster());
    double prevPos = m_planes.front().position();
>>>>>>> 56acbb4b

    // lambda to calculate the scattering theta
    auto scatteringTheta = [this](double mbCurrent, double mbTotal) -> double {
        return (13.6 / m_momentum * sqrt(mbCurrent) * (1 + 0.038 * log(mbTotal)));
    };
    // lambda to add a scatterer to a GBLPoint
    auto addScattertoGblPoint = [&total_material, &scatteringTheta](GblPoint& point, double material) {
        Vector2d scatterWidth;
        scatterWidth(0) = 1 / (scatteringTheta(material, total_material) * scatteringTheta(material, total_material));
        scatterWidth(1) = scatterWidth(0);
        point.addScatterer(Vector2d::Zero(), scatterWidth);
    };

    // extract the rotation from an ROOT::Math::Transfrom3D, sotred in 4x4 matrix to match proteus format
    auto getRotation = [](Transform3D in) {
        Matrix4d t = Matrix4d::Zero();
        in.Rotation().GetRotationMatrix(t);
        return t;
    };

    auto prevToGlobal = m_planes.front().toGlobal();
    auto prevToLocal = m_planes.front().toLocal();
    auto globalTrackPos = seedcluster->global();
    globalTrackPos.SetZ(0);
    auto globalTangent = Vector4d(0, 0, 1, 0);
    Vector4d localPosTrack;
    Vector4d localTangent;

    // lambda Jacobian
    auto jac = [](const Vector4d& tangent, const Matrix4d& toTarget, double distance) {
        Matrix<double, 4, 3> R;
        R.col(0) = toTarget.col(0);
        R.col(1) = toTarget.col(1);
        R.col(2) = toTarget.col(3);
        Vector4d S = toTarget * tangent * (1 / tangent[2]);

        Matrix<double, 3, 4> F = Matrix<double, 3, 4>::Zero();
        F(0, 0) = 1;
        F(1, 1) = 1;
        F(2, 3) = 1;
        F(0, 2) = -S[0] / S[2];
        F(1, 2) = -S[1] / S[2];
        F(2, 2) = -S[3] / S[2];
        Matrix<double, 6, 6> jaco;

        jaco << F * R, (-distance / S[2]) * F * R, Matrix3d::Zero(), (1 / S[2]) * F * R;
        jaco(5, 5) = 1; // set a future time component to 1
        return jaco;
    };
<<<<<<< HEAD

    auto addMeasurementtoGblPoint = [&localTangent, &localPosTrack, &globalTrackPos, this](GblPoint& point,
                                                                                           std::vector<Plane>::iterator& p) {
        auto cluster = p->cluster();
        Vector2d initialResidual;
        initialResidual(0) = cluster->local().x() - localPosTrack[0];
        initialResidual(1) = cluster->local().y() - localPosTrack[1];
        // Uncertainty of single hit in local coordinates
        Matrix2d covv = Matrix2d::Identity();
=======
    auto addMeasurementtoGblPoint = [this](GblPoint& point, std::vector<Plane>::iterator& p) {
        auto cluster = p->cluster();
        Eigen::Vector2d initialResidual;
        initialResidual(0) = cluster->global().x() - getSeedCluster()->global().x();
        initialResidual(1) = cluster->global().y() - getSeedCluster()->global().y();
        // FIXME uncertainty of single hit - rotations ignored
        Eigen::Matrix2d covv = Eigen::Matrix2d::Identity();
>>>>>>> 56acbb4b
        covv(0, 0) = 1. / cluster->errorX() / cluster->errorX();
        covv(1, 1) = 1. / cluster->errorY() / cluster->errorY();
        point.addMeasurement(initialResidual, covv);
        m_inititalResidual[p->name()] = ROOT::Math::XYPoint(initialResidual(0), initialResidual(1));
        if(m_logging) {
            std::cout << "*********** Plane:  " << p->name() << " \n Global Res to fit: \t("
                      << (cluster->global().x() - m_planes.begin()->cluster()->global().x()) << ", "
                      << (cluster->global().y() - m_planes.begin()->cluster()->global().y()) << ")\n Local Res to fit: \t("
                      << (cluster->local().x() - localPosTrack[0]) << ", " << (cluster->local().y() - localPosTrack[1])
                      << ")\n Local  track pos: \t(" << localPosTrack[0] << ", " << localPosTrack[1] << ", "
                      << localPosTrack[2] << ", " << localPosTrack[3] << ")\n global track Pos:\t" << globalTrackPos
                      << "\n local tangent:\t\t(" << localTangent[0] << ", " << localTangent[1] << ", " << localTangent[2]
                      << ", " << localTangent[3] << ")\n cluster global:\t " << p->cluster()->global()
                      << " \n cluster local:\t" << p->cluster()->local() << std::endl;
        }
    };

    // lambda to add plane (not the first one) and air scatterers //FIXME: Where to put them?
    auto addPlane = [&](std::vector<Plane>::iterator& plane) {
        // Mapping of parameters in proteus - I would like to get rid of these converions once it works
        // For now they will stay here as changing this will cause the jacobian setup to be more messy right now
        Matrix<double, 5, 6> toGbl = Matrix<double, 5, 6>::Zero();
        Matrix<double, 6, 5> toProteus = Matrix<double, 6, 5>::Zero();
        toGbl(0, 5) = 1;
        toGbl(1, 3) = 1;
        toGbl(2, 4) = 1;
        toGbl(3, 0) = 1;
        toGbl(4, 1) = 1;
        toProteus(0, 3) = 1;
        toProteus(1, 4) = 1;
        toProteus(3, 1) = 1;
        toProteus(4, 2) = 1;
        toProteus(5, 0) = 1;
        auto tmp_local = plane->toLocal() * globalTrackPos;
        localPosTrack = Vector4d{tmp_local.x(), tmp_local.y(), tmp_local.z(), 1};
        localTangent = getRotation(plane->toLocal()) * globalTangent;
        double dist = localPosTrack[2];
        if(m_logging) {
            std::cout << getRotation(plane->toLocal()) << "\n local tan before normalization" << localTangent
                      << "\n distance: " << dist << std::endl;
        }
        localTangent /= localTangent.z();
        localPosTrack -= dist * localTangent;
        // add the local track pos for future reference - e.g. dut position:
        m_localTrackPoints[plane->name()] = ROOT::Math::XYPoint(localPosTrack(0), localPosTrack(1));

        Vector4d prevTan = getRotation(prevToLocal) * globalTangent;
        Matrix4d toTarget = getRotation(plane->toLocal()) * getRotation(prevToGlobal);

        auto myjac = jac(prevTan, toTarget, dist);
        double frac1 = 0.21, frac2 = 0.58;
        // Current layout
        // |        |        |       |
        // |  frac1 | frac2  | frac1 |
        // |        |        |       |

        // special treatment of first point on trajectory
        if(points.size() == 0) {
            myjac = Matrix<double, 6, 6>::Identity();
            myjac(0, 0) = 1;
            // Adding volume scattering if requested
        } else if(m_use_volume_scatter) {
            myjac = jac(prevTan, toTarget, frac1 * dist);
            GblPoint pVolume(toGbl * myjac * toProteus);
            addScattertoGblPoint(pVolume, fabs(dist) / 2. / m_scattering_length_volume);
            points.push_back(pVolume);
            // We have already rotated to the next local coordinate system
            myjac = jac(prevTan, Matrix4d::Identity(), frac2 * dist);
            GblPoint pVolume2(toGbl * myjac * toProteus);
            addScattertoGblPoint(pVolume2, fabs(dist) / 2. / m_scattering_length_volume);
            points.push_back(pVolume2);
            myjac = jac(prevTan, Matrix4d::Identity(), frac1 * dist);
        }
        auto transformedJac = toGbl * myjac * toProteus;
        GblPoint point(transformedJac);
        addScattertoGblPoint(point, plane->materialbudget());
        if(plane->hasCluster()) {
            addMeasurementtoGblPoint(point, plane);
        }
        prevToGlobal = plane->toGlobal();
        prevToLocal = plane->toLocal();
        points.push_back(point);
        plane->setGblPos(unsigned(points.size())); // gbl starts counting at 1
        globalTrackPos =                           // Constant switching between ROOT and EIGEN is really a pain...
            plane->toGlobal() *
            ROOT::Math::XYZPoint(localPosTrack(0), localPosTrack(1), localPosTrack(2)); // reference slope stays unchanged
    };

    // First GblPoint
    std::vector<Plane>::iterator pl = m_planes.begin();
    // add all other points
    for(; pl != m_planes.end(); ++pl) {
        addPlane(pl);
    }

    // Make sure we missed nothing
    if((points.size() != ((m_materialBudget.size() * 3) - 2) && m_use_volume_scatter) ||
       (points.size() != m_materialBudget.size() && !m_use_volume_scatter)) {
        throw TrackError(typeid(GblTrack),
                         "Number of planes " + std::to_string(m_materialBudget.size()) +
                             " doesn't match number of GBL points on trajectory " + std::to_string(points.size()));
    }
    // perform fit
    GblTrajectory traj(points, false); // false = no magnetic field
    double lostWeight = 0;
    int ndf = 0;
    // fit it
    auto fitReturnValue = traj.fit(m_chi2, ndf, lostWeight);
    if(fitReturnValue != 0) { // Is this a good ieda? should we discard track candidates that fail?
        return;
    }

    // copy the results
    m_ndof = double(ndf);
    m_chi2ndof = (m_ndof < 0.0) ? -1 : (m_chi2 / m_ndof);
    VectorXd localPar(5);
    MatrixXd localCov(5, 5);
    VectorXd gblCorrection(5);
    MatrixXd gblCovariance(5, 5);
    VectorXd gblResiduals(2);
    VectorXd gblErrorsMeasurements(2);
    VectorXd gblErrorsResiduals(2);
    VectorXd gblDownWeights(2);
    unsigned int numData = 2;
    for(auto plane : m_planes) {
        traj.getScatResults(
            plane.gblPos(), numData, gblResiduals, gblErrorsMeasurements, gblErrorsResiduals, gblDownWeights);
        m_kink[plane.name()] = ROOT::Math::XYPoint(gblResiduals(0), gblResiduals(1));
        traj.getResults(int(plane.gblPos()), localPar, localCov);
        m_corrections[plane.name()] = ROOT::Math::XYZPoint(localPar(3), localPar(4), 0);
        if(plane.hasCluster()) {
            traj.getMeasResults(
                plane.gblPos(), numData, gblResiduals, gblErrorsMeasurements, gblErrorsResiduals, gblDownWeights);
            // to be consistent with previous residuals:
            ROOT::Math::XYZPoint corPos =
                plane.toGlobal() *
                (ROOT::Math::XYZPoint(m_localTrackPoints.at(plane.name()).x() + m_corrections.at(plane.name()).x(),
                                      m_localTrackPoints.at(plane.name()).y() + m_corrections.at(plane.name()).y(),
                                      0));
            ROOT::Math::XYZPoint clusterPos = plane.cluster()->global();
            m_residual[plane.name()] = ROOT::Math::XYPoint(clusterPos.x() - corPos.x(), clusterPos.y() - corPos.y());
            // m_residual[plane.name()] = ROOT::Math::XYPoint(gblResiduals(0),gblResiduals(1));
            if(m_logging) {
                std::cout << "********* " << plane.name() << "\n Fitted res local:\t" << m_residual.at(plane.name())
                          << "\n seed res:\t" << m_inititalResidual.at(plane.name()) << " \n fitted res global:\t"
                          << ROOT::Math::XYPoint(clusterPos.x() - corPos.x(), clusterPos.y() - corPos.y()) << std::endl
                          << "*********\n";
            }
        }
        if(m_logging) {
            std::cout << "Plane: " << plane.name() << ": res" << m_residual[plane.name()]
                      << "\t kink: " << m_kink[plane.name()] << std::endl;
        }
    }
    m_isFitted = true;
}

ROOT::Math::XYZPoint GblTrack::intercept(double z) const {
    // find the detector with largest z-positon <= z, assumes detectors sorted by z position
    std::string layer = "";
    bool found = false;

    if(!m_isFitted) {
        throw TrackError(typeid(GblTrack), "An interception is requested befor the track is fitted");
    }
    for(auto l : m_planes) {
        layer = l.name();
        if(l.position() >= z) {
            found = true;
            break;
        }
    }
    if(!found) {
        throw TrackError(typeid(GblTrack), "Z-Position of " + std::to_string(z) + " is outside the telescopes z-coverage");
    }
    return (state(layer) + direction(layer) * (z - state(layer).z()));
}

ROOT::Math::XYZPoint GblTrack::state(std::string detectorID) const {
    // The track state is given in global coordinates and represents intersect of track and detetcor plane.
    // Let's check first if the data is fitted and all components are there
    if(!m_isFitted)
        throw TrackError(typeid(GblTrack), " detector " + detectorID + " state is not defined before fitting");
    if(m_localTrackPoints.count(detectorID) != 1) {
        throw TrackError(typeid(GblTrack), "Detector " + detectorID + " is not part of the GBL");
    }
<<<<<<< HEAD
    auto p =
        std::find_if(m_planes.begin(), m_planes.end(), [detectorID](auto plane) { return (plane.name() == detectorID); });
    return (p->toGlobal() * ROOT::Math::XYZPoint(m_localTrackPoints.at(detectorID).x() + correction(detectorID).x(),
                                                 m_localTrackPoints.at(detectorID).y() + correction(detectorID).y(),
                                                 0));
=======
    if(m_corrections.count(detectorID) != 1)
        throw TrackError(typeid(GblTrack), " detector " + detectorID + " is not appearing in the corrections map");

    // Using the global detector position here is of course not correct, it works for small/no rotations
    // For larger rotations it is an issue
    return ROOT::Math::XYZPoint(getSeedCluster()->global().x() + correction(detectorID).x(),
                                getSeedCluster()->global().y() + correction(detectorID).y(),
                                m_materialBudget.at(detectorID).second);
>>>>>>> 56acbb4b
}

void GblTrack::setSeedCluster(const Cluster* cluster) {
    m_seedCluster = const_cast<Cluster*>(cluster);
}

Cluster* GblTrack::getSeedCluster() const {
    if(!m_seedCluster.IsValid() || m_seedCluster.GetObject() == nullptr) {
        throw MissingReferenceException(typeid(*this), typeid(Cluster));
    }
    return dynamic_cast<Cluster*>(m_seedCluster.GetObject());
}

ROOT::Math::XYZVector GblTrack::direction(std::string detectorID) const {

    // Defining the direction following the particle results in the direction
    // beeing definded from the requested plane onwards to the next one
    ROOT::Math::XYZPoint point = state(detectorID);

    // searching for the next detector layer
    bool found = false;
    std::string nextLayer = "";
    for(auto& layer : m_materialBudget) {
        if(found) {
            nextLayer = layer.first;
            break;
        } else if(layer.first == detectorID) {
            found = true;
        }
    }
    if(nextLayer == "")
        throw TrackError(typeid(GblTrack), "Direction after the last telescope plane not defined");
    ROOT::Math::XYZPoint pointAfter = state(nextLayer);
    return ((pointAfter - point) / (pointAfter.z() - point.z()));
}

void GblTrack::print(std::ostream& out) const {
    out << "GblTrack with nhits = " << m_trackClusters.size() << " and nscatterers = " << m_materialBudget.size()
        << ", chi2 = " << m_chi2 << ", ndf = " << m_ndof;
}<|MERGE_RESOLUTION|>--- conflicted
+++ resolved
@@ -72,13 +72,8 @@
     }
 
     std::vector<GblPoint> points;
-<<<<<<< HEAD
-    // get the seedcluster for the fit - simply the first one in the list
-=======
     // get the seedcluster for the fit - find the first plane with a cluster to use
     setSeedCluster(std::find_if(m_planes.begin(), m_planes.end(), [](auto plane) { return plane.hasCluster(); })->cluster());
-    double prevPos = m_planes.front().position();
->>>>>>> 56acbb4b
 
     // lambda to calculate the scattering theta
     auto scatteringTheta = [this](double mbCurrent, double mbTotal) -> double {
@@ -128,8 +123,6 @@
         jaco(5, 5) = 1; // set a future time component to 1
         return jaco;
     };
-<<<<<<< HEAD
-
     auto addMeasurementtoGblPoint = [&localTangent, &localPosTrack, &globalTrackPos, this](GblPoint& point,
                                                                                            std::vector<Plane>::iterator& p) {
         auto cluster = p->cluster();
@@ -138,15 +131,6 @@
         initialResidual(1) = cluster->local().y() - localPosTrack[1];
         // Uncertainty of single hit in local coordinates
         Matrix2d covv = Matrix2d::Identity();
-=======
-    auto addMeasurementtoGblPoint = [this](GblPoint& point, std::vector<Plane>::iterator& p) {
-        auto cluster = p->cluster();
-        Eigen::Vector2d initialResidual;
-        initialResidual(0) = cluster->global().x() - getSeedCluster()->global().x();
-        initialResidual(1) = cluster->global().y() - getSeedCluster()->global().y();
-        // FIXME uncertainty of single hit - rotations ignored
-        Eigen::Matrix2d covv = Eigen::Matrix2d::Identity();
->>>>>>> 56acbb4b
         covv(0, 0) = 1. / cluster->errorX() / cluster->errorX();
         covv(1, 1) = 1. / cluster->errorY() / cluster->errorY();
         point.addMeasurement(initialResidual, covv);
@@ -333,22 +317,11 @@
     if(m_localTrackPoints.count(detectorID) != 1) {
         throw TrackError(typeid(GblTrack), "Detector " + detectorID + " is not part of the GBL");
     }
-<<<<<<< HEAD
     auto p =
         std::find_if(m_planes.begin(), m_planes.end(), [detectorID](auto plane) { return (plane.name() == detectorID); });
     return (p->toGlobal() * ROOT::Math::XYZPoint(m_localTrackPoints.at(detectorID).x() + correction(detectorID).x(),
                                                  m_localTrackPoints.at(detectorID).y() + correction(detectorID).y(),
                                                  0));
-=======
-    if(m_corrections.count(detectorID) != 1)
-        throw TrackError(typeid(GblTrack), " detector " + detectorID + " is not appearing in the corrections map");
-
-    // Using the global detector position here is of course not correct, it works for small/no rotations
-    // For larger rotations it is an issue
-    return ROOT::Math::XYZPoint(getSeedCluster()->global().x() + correction(detectorID).x(),
-                                getSeedCluster()->global().y() + correction(detectorID).y(),
-                                m_materialBudget.at(detectorID).second);
->>>>>>> 56acbb4b
 }
 
 void GblTrack::setSeedCluster(const Cluster* cluster) {
