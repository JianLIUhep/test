--- conflicted
+++ resolved
@@ -45,15 +45,10 @@
 }
 
 ROOT::Math::XYZPoint StraightLineTrack::getState(const std::string& detectorID) const {
-<<<<<<< HEAD
-    LOG(INFO) << "I am here: getState()!";
-    if(get_plane(detectorID) == nullptr) {
-=======
     LOG(TRACE) << "Requesting state at: " << detectorID;
     auto plane =
         std::find_if(planes_.begin(), planes_.end(), [&detectorID](Plane const& p) { return p.getName() == detectorID; });
     if(plane == planes_.end()) {
->>>>>>> f97b96d4
         throw MissingReferenceException(typeid(*this), typeid(Plane));
     }
     auto toGlobal = plane->getToGlobal();
