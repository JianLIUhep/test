--- conflicted
+++ resolved
@@ -136,11 +136,7 @@
 
     // Check for singularities.
     if(matx.determinant() == 0. || maty.determinant() == 0.)
-<<<<<<< HEAD
-        return;
-=======
         throw TrackFitError(typeid(this), "Martix inversion in straight line fit failed");
->>>>>>> e1493a4a
 
     // Get the StraightLineTrack parameters
     Eigen::Vector2d resX = matx.inverse() * vecx;
