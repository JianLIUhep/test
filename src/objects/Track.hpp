--- conflicted
+++ resolved
@@ -253,21 +253,6 @@
         virtual void setVolumeScatter(double length) = 0;
 
     protected:
-<<<<<<< HEAD
-        std::vector<TRef> m_trackClusters;
-        std::vector<TRef> m_associatedClusters;
-        std::map<std::string, ROOT::Math::XYPoint> m_residual;
-        std::map<std::string, std::pair<double, double>> m_materialBudget;
-        std::map<std::string, ROOT::Math::XYZPoint> m_corrections{};
-        std::vector<Plane> m_planes{};
-
-        std::map<std::string, TRef> closestCluster;
-        double m_chi2;
-        double m_ndof;
-        double m_chi2ndof;
-        bool m_isFitted{};
-        double m_momentum{-1};
-=======
         std::vector<TRef> track_clusters_;
         std::vector<TRef> associated_clusters_;
         std::map<std::string, ROOT::Math::XYPoint> residual_;
@@ -280,8 +265,7 @@
         double ndof_;
         double chi2ndof_;
         bool isFitted_{};
-        double momentum_;
->>>>>>> 19387e15
+        double momentum_{-1};
 
         // ROOT I/O class definition - update version number when you change this class!
         ClassDefOverride(Track, 8)
