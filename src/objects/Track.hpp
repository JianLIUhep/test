/**
 * @file
 * @brief Definition of track base object
 *
 * @copyright Copyright (c) 2017-2020 CERN and the Corryvreckan authors.
 * This software is distributed under the terms of the MIT License, copied verbatim in the file "LICENSE.md".
 * In applying this license, CERN does not waive the privileges and immunities granted to it by virtue of its status as an
 * Intergovernmental Organization or submit itself to any jurisdiction.
 */

#ifndef CORRYVRECKAN_TRACK_H
#define CORRYVRECKAN_TRACK_H 1

#include <Math/Point2D.h>
#include <Math/Point3D.h>
#include <Math/Vector3D.h>
#include <TRef.h>

#include "Cluster.hpp"
#include "core/utils/type.h"
namespace corryvreckan {

    class Plane {
    public:
        Plane(){};
        Plane(double z, double x_x0, std::string name, bool has_cluster)
            : z_(z), x_x0_(x_x0), name_(name), has_cluster_(has_cluster){};
        // access elements
        double getPlanePosition() const { return z_; }
        double getMaterialBudget() const { return x_x0_; }
        bool hasCluster() const { return has_cluster_; }
        std::string getName() const { return name_; }
        unsigned getGblPointPosition() const { return gbl_points_pos_; }

        // sorting overload
        bool operator<(const Plane& pl) const { return z_ < pl.z_; }
        // set elements that might be unknown at construction
        void setGblPointPosition(unsigned pos) { gbl_points_pos_ = pos; }
        void setPosition(double z) { z_ = z; }
        void setCluster(const Cluster* cluster) { cluster_ = const_cast<Cluster*>(cluster); }
        Cluster* getCluster() const { return cluster_; }
        void print(std::ostream& os) const {
            os << "Plane at " << z_ << " with rad. length " << x_x0_ << " and cluster: " << (has_cluster_) << std::endl;
        }

    private:
        double z_, x_x0_;
        std::string name_;
        bool has_cluster_;
        Cluster* cluster_ = nullptr;
        unsigned gbl_points_pos_{};
    };

    /**
     * @ingroup Objects
     * @brief Track object
     *
     * This class is a simple track class which knows how to fit itself. It holds a collection of clusters, which may or may
     * not be included in the track fit.
     */

    class Track : public Object {

    public:
        /**
         * @brief Factory to dynamically create track objects
         * @param The name of the track model which should be used
         * @return By param trackModel assigned track model to be used
         */
        static std::shared_ptr<Track> Factory(std::string trackModel);

        /**
         * @brief Add a cluster to the tack, which will be used in the fit
         * @param cluster to be added
         */

        /** @brief Static member function to obtain base class for storage on the clipboard.
         * This method is used to store objects from derived classes under the typeid of their base classes
         *
         * @warning This function should not be implemented for derived object classes
         *
         * @return Class type of the base object
         */
        static std::type_index getBaseType() { return typeid(Track); }

        /**
         * @brief get the track type used
         * @return track type
         */
        std::string getType() const { return corryvreckan::demangle(typeid(*this).name()); }

        /**
         * * @brief Add a cluster to the tack, which will be used in the fit
         * * @param cluster to be added */
        void addCluster(const Cluster* cluster);

        /**
         * @brief Associate a cluster to a track, will not be part of the fit
         * @param cluster to be added
         */
        void addAssociatedCluster(const Cluster* cluster);

        /**
         * @brief Set associated cluster with smallest distance to Track
         * @param Pointer to Cluster cluster which has smallest distance to Track
         */
        void setClosestCluster(const Cluster* cluster);

        /**
         * @brief Get associated cluster with smallest distance to Track
         * @param detectorID Name of the detector
         * @return Pointer to closest cluster to the Track if set, nullptr otherwise
         */
        Cluster* getClosestCluster(const std::string& detectorID) const;

        /**
         * @brief Check if this track has a closest cluster assigned to it for a given detector
         * @param detectorID Name of the detector
         * @return True if a closest cluster is set for this detector
         */
        bool hasClosestCluster(const std::string& detectorID) const;

        /**
         * @brief Print an ASCII representation of the Track to the given stream
         * @param ostream to print to
         */
        void print(std::ostream& out) const override { out << "Base class - nothing to see here" << std::endl; }

        /**
         * @brief Set the momentum of the particle
         * @param momentum
         */
        void setParticleMomentum(double p) { momentum_ = p; }

        /**
         * @brief Get the chi2 of the track fit
         * @return chi2
         */
        double getChi2() const;

        /**
         * @brief Get chi2/ndof of the track fit
         * @return chi2/ndof
         */
        double getChi2ndof() const;

        /**
         * @brief Get the ndof for the track fit
         * @return ndof
         */
        double getNdof() const;

        /**
         * @brief Get the clusters contained in the track fit
         * @return vector of cluster* of track
         */
        std::vector<Cluster*> getClusters() const;

        /**
         * @brief Get the clusters associated to the track
         * @return vector of cluster* assosiated to the track
         */
        std::vector<Cluster*> getAssociatedClusters(const std::string& detectorID) const;

        /**
         * @brief Check if cluster is associated
         * @param Pointer to the clusterto be checked
         * @return True if the cluster is associated to the track, false if not.
         */
        bool isAssociated(Cluster* cluster) const;

        /**
         * @brief Check if this Track has a cluster from a given detector
         * @param  detectorID DetectorID of the detector to check
         * @return True if detector has a cluster on this Track, false if not.
         */
        bool hasDetector(std::string detectorID) const;

        /**
         * @brief Get a Track cluster from a given detector
         * @param  detectorID DetectorID of the desired detector
         * @return Track cluster from the required detector, nullptr if not found
         */
        Cluster* getClusterFromDetector(std::string detectorID) const;

        /**
         * @brief Get the number of clusters used for track fit
         * @return Number of clusters in track
         */
        size_t getNClusters() const { return track_clusters_.size(); }

        // virtual functions to be implemented by derived classes

        /**
         * @brief Track fitting routine
         */
        virtual void fit() = 0;

        /**
         * @brief Get the track position for a certain z position
         * @param z positon
         * @return ROOT::Math::XYZPoint at z position
         */
        virtual ROOT::Math::XYZPoint getIntercept(double) const { return ROOT::Math::XYZPoint(0.0, 0.0, 0.0); }

        /**
         * @brief Get the track state at a detector
         * @param name of detector
         * @return ROOT::Math::XYZPoint state at detetcor layer
         */
        virtual ROOT::Math::XYZPoint getState(std::string) const { return ROOT::Math::XYZPoint(0.0, 0.0, 0.0); }

        /**
         * @brief Get the track direction at a detector
         * @param name of detector
         * @return ROOT::Math::XYZPoint direction at detetcor layer
         */
        virtual ROOT::Math::XYZVector getDirection(std::string) const { return ROOT::Math::XYZVector(0.0, 0.0, 0.0); }

        /**
         * @brief check if the fitting routine already has been called. Chi2 etc are not set before
         * @return true if fit has already been performed, false otherwise
         */
        bool isFitted() const { return isFitted_; }

        /**
         * @brief Get the residual for a given detector layer
         * @param detectorID
         * @return  2D residual as ROOT::Math::XYPoint
         */
        ROOT::Math::XYPoint getResidual(std::string detectorID) const { return residual_.at(detectorID); }

        /**
         * @brief Get the kink at a given detector layer. This is ill defined for last and first layer
         * @param  detectorID Detector ID at which the kink should be evaluated
         * @return  2D kink at given detector
         */
        virtual ROOT::Math::XYPoint getKinkAt(std::string detectorID) const = 0;

        /**
         * @brief Get the track intercept at the position of the scatterer
         * @return ROOT::Math::XYPoint Track position at scatterer
         */
        ROOT::Math::XYZPoint getPositionAtScatterer() { return m_positionAtScatterer; };

        /**
         * @brief Get the kink angle between up- & downstream tracklet at the position of the scatterer
         * @return ROOT::Math::XYVector kink at scatterer
         */
        ROOT::Math::XYVector getKinkAtScatterer() { return m_kinkAtScatterer; };

        /**
         * @brief Get the materialBudget of a detector layer
         * @param detectorID
         * @return Material Budget for given layer
         */
        double getMaterialBudget(std::string detectorID) const { return material_budget_.at(detectorID).first; }

        void addMaterial(std::string detetcorID, double x_x0, double z);

        ROOT::Math::XYZPoint getCorrection(std::string detectorID) const;

        long unsigned int getNumScatterers() const { return material_budget_.size(); }

        virtual void setVolumeScatter(double length) = 0;

        void setPositionAtScatterer(ROOT::Math::XYZPoint position) { m_positionAtScatterer = position; }
        void setKinkAtScatterer(ROOT::Math::XYVector kink) { m_kinkAtScatterer = kink; }

    protected:
<<<<<<< HEAD
        std::vector<TRef> m_trackClusters;
        std::vector<TRef> m_associatedClusters;
        std::map<std::string, ROOT::Math::XYPoint> m_residual;
        std::map<std::string, std::pair<double, double>> m_materialBudget;
        std::map<std::string, ROOT::Math::XYPoint> m_kink;
        std::map<std::string, ROOT::Math::XYZPoint> m_corrections{};
        std::vector<Plane> m_planes{};

        TRef closestCluster{nullptr};
        double m_chi2;
        double m_ndof;
        double m_chi2ndof;
        double m_momentum;
        double m_scattering_length_volume;
        bool m_isFitted{};
        bool m_use_volume_scatter{};
        ROOT::Math::XYZPoint m_positionAtScatterer;
        ROOT::Math::XYVector m_kinkAtScatterer;
=======
        std::vector<TRef> track_clusters_;
        std::vector<TRef> associated_clusters_;
        std::map<std::string, ROOT::Math::XYPoint> residual_;
        std::map<std::string, std::pair<double, double>> material_budget_;
        std::map<std::string, ROOT::Math::XYZPoint> corrections_{};
        std::vector<Plane> planes_{};

        std::map<std::string, TRef> closest_cluster_;
        double chi2_;
        double ndof_;
        double chi2ndof_;
        bool isFitted_{};
        double momentum_{-1};
>>>>>>> b7a1cd51

        // ROOT I/O class definition - update version number when you change this class!
        ClassDefOverride(Track, 8)
    };
    // Vector type declaration
    using TrackVector = std::vector<std::shared_ptr<Track>>;
} // namespace corryvreckan

// include all tracking methods here to have one header to be include everywhere
#include "GblTrack.hpp"
#include "StraightLineTrack.hpp"
#endif // CORRYVRECKAN_TRACK_H<|MERGE_RESOLUTION|>--- conflicted
+++ resolved
@@ -268,26 +268,6 @@
         void setKinkAtScatterer(ROOT::Math::XYVector kink) { m_kinkAtScatterer = kink; }
 
     protected:
-<<<<<<< HEAD
-        std::vector<TRef> m_trackClusters;
-        std::vector<TRef> m_associatedClusters;
-        std::map<std::string, ROOT::Math::XYPoint> m_residual;
-        std::map<std::string, std::pair<double, double>> m_materialBudget;
-        std::map<std::string, ROOT::Math::XYPoint> m_kink;
-        std::map<std::string, ROOT::Math::XYZPoint> m_corrections{};
-        std::vector<Plane> m_planes{};
-
-        TRef closestCluster{nullptr};
-        double m_chi2;
-        double m_ndof;
-        double m_chi2ndof;
-        double m_momentum;
-        double m_scattering_length_volume;
-        bool m_isFitted{};
-        bool m_use_volume_scatter{};
-        ROOT::Math::XYZPoint m_positionAtScatterer;
-        ROOT::Math::XYVector m_kinkAtScatterer;
-=======
         std::vector<TRef> track_clusters_;
         std::vector<TRef> associated_clusters_;
         std::map<std::string, ROOT::Math::XYPoint> residual_;
@@ -301,7 +281,6 @@
         double chi2ndof_;
         bool isFitted_{};
         double momentum_{-1};
->>>>>>> b7a1cd51
 
         // ROOT I/O class definition - update version number when you change this class!
         ClassDefOverride(Track, 8)
