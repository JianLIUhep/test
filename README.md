--- conflicted
+++ resolved
@@ -95,11 +95,8 @@
 * Annika Vauth, University of Hamburg/DESY, @anvauth
 * Mateus Vicente Barreto Pinto, University Geneva, @mvicente
 * Morag Williams, University of Glasgow/CERN, @williamm
-<<<<<<< HEAD
+* Philipp Windischhofer, University of Chicago, @phwindis
 * Yitao Wu, University of Science and Technology of China, @yitao
-=======
-* Philipp Windischhofer, University of Chicago, @phwindis
->>>>>>> c925de45
 * Jin Zhang, DESY, @jinz
 * Bong-Hwi Lim, University of Turin, @blim
 
