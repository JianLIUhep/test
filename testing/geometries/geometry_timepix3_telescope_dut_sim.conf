# Allpix Squared detector geometry - https://cern.ch/allpix-squared

[telescope0]
position = 417.954um, 1.56482mm, 62.4708um
orientation_mode = "xyz"
orientation = -170.539deg, -9.42327deg, 0.111919deg
type = "timepix"
pixel_pitch = 55um, 55um
number_of_pixels = 256, 256
<<<<<<< HEAD
time_resolution=20ns
=======
resolution = 4um,4um

>>>>>>> c2e23b83
[telescope1]
position = -160.036um, 578.488um, 23.4301mm
orientation_mode = "xyz"
orientation = -170.721deg, -8.93763deg, -0.151107deg
type = "timepix"
pixel_pitch = 55um, 55um
number_of_pixels = 256, 256
<<<<<<< HEAD
time_resolution=20ns
=======
resolution = 4um,4um

>>>>>>> c2e23b83
[telescope2]
position = -990.577um, 103.217um, 46.9283mm
orientation_mode = "xyz"
orientation = -171.168deg, -9.07098deg, -0.173225deg
type = "timepix"
pixel_pitch = 55um, 55um
number_of_pixels = 256, 256
<<<<<<< HEAD
time_resolution=20ns
=======
resolution = 4um,4um

>>>>>>> c2e23b83
[dut]
position = 1.00939mm, 569.607um, 76.9855mm
orientation_mode = "xyz"
orientation = 0.140884deg, -0.190782deg, 179.836deg
type = "timepix"
pixel_pitch = 55um, 55um
number_of_pixels = 256, 256
<<<<<<< HEAD
time_resolution=20ns
=======
resolution = 4um,4um
>>>>>>> c2e23b83
role = dut
[telescope3]
position = -137.008um, -952.808um, 106.619mm
orientation_mode = "xyz"
orientation = -8.96598deg, 8.90704deg, 179.946deg
type = "timepix"
pixel_pitch = 55um, 55um
number_of_pixels = 256, 256
<<<<<<< HEAD
time_resolution=20ns
=======
resolution = 4um,4um
>>>>>>> c2e23b83
role = reference
[telescope4]
position = -344.137um, -2.37115mm, 128.061mm
orientation_mode = "xyz"
orientation = -8.74959deg, 8.85672deg, 179.949deg
type = "timepix"
pixel_pitch = 55um, 55um
number_of_pixels = 256, 256
<<<<<<< HEAD
time_resolution=20ns
=======
resolution = 4um,4um

>>>>>>> c2e23b83
[telescope5]
position = -185.027um, 518.119um, 151.353mm
orientation_mode = "xyz"
orientation = -9.07803deg, 8.93142deg, -179.804deg
type = "timepix"
pixel_pitch = 55um, 55um
number_of_pixels = 256, 256
<<<<<<< HEAD
time_resolution=20ns
=======
resolution = 4um,4um
>>>>>>> c2e23b83
<|MERGE_RESOLUTION|>--- conflicted
+++ resolved
@@ -7,12 +7,8 @@
 type = "timepix"
 pixel_pitch = 55um, 55um
 number_of_pixels = 256, 256
-<<<<<<< HEAD
+resolution = 4um,4um
 time_resolution=20ns
-=======
-resolution = 4um,4um
-
->>>>>>> c2e23b83
 [telescope1]
 position = -160.036um, 578.488um, 23.4301mm
 orientation_mode = "xyz"
@@ -20,12 +16,8 @@
 type = "timepix"
 pixel_pitch = 55um, 55um
 number_of_pixels = 256, 256
-<<<<<<< HEAD
+resolution = 4um,4um
 time_resolution=20ns
-=======
-resolution = 4um,4um
-
->>>>>>> c2e23b83
 [telescope2]
 position = -990.577um, 103.217um, 46.9283mm
 orientation_mode = "xyz"
@@ -33,12 +25,8 @@
 type = "timepix"
 pixel_pitch = 55um, 55um
 number_of_pixels = 256, 256
-<<<<<<< HEAD
+resolution = 4um,4um
 time_resolution=20ns
-=======
-resolution = 4um,4um
-
->>>>>>> c2e23b83
 [dut]
 position = 1.00939mm, 569.607um, 76.9855mm
 orientation_mode = "xyz"
@@ -46,11 +34,8 @@
 type = "timepix"
 pixel_pitch = 55um, 55um
 number_of_pixels = 256, 256
-<<<<<<< HEAD
+resolution = 4um,4um
 time_resolution=20ns
-=======
-resolution = 4um,4um
->>>>>>> c2e23b83
 role = dut
 [telescope3]
 position = -137.008um, -952.808um, 106.619mm
@@ -59,11 +44,8 @@
 type = "timepix"
 pixel_pitch = 55um, 55um
 number_of_pixels = 256, 256
-<<<<<<< HEAD
+resolution = 4um,4um
 time_resolution=20ns
-=======
-resolution = 4um,4um
->>>>>>> c2e23b83
 role = reference
 [telescope4]
 position = -344.137um, -2.37115mm, 128.061mm
@@ -72,12 +54,8 @@
 type = "timepix"
 pixel_pitch = 55um, 55um
 number_of_pixels = 256, 256
-<<<<<<< HEAD
+resolution = 4um,4um
 time_resolution=20ns
-=======
-resolution = 4um,4um
-
->>>>>>> c2e23b83
 [telescope5]
 position = -185.027um, 518.119um, 151.353mm
 orientation_mode = "xyz"
@@ -85,8 +63,5 @@
 type = "timepix"
 pixel_pitch = 55um, 55um
 number_of_pixels = 256, 256
-<<<<<<< HEAD
-time_resolution=20ns
-=======
 resolution = 4um,4um
->>>>>>> c2e23b83
+time_resolution=20ns