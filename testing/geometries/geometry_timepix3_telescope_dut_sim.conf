--- conflicted
+++ resolved
@@ -7,10 +7,7 @@
 type = "timepix"
 pixel_pitch = 55um, 55um
 number_of_pixels = 256, 256
-<<<<<<< HEAD
-=======
-resolution = 4um,4um
->>>>>>> c2e23b83
+spatial_resolution = 4um,4um
 
 [telescope1]
 position = -160.036um, 578.488um, 23.4301mm
@@ -19,10 +16,7 @@
 type = "timepix"
 pixel_pitch = 55um, 55um
 number_of_pixels = 256, 256
-<<<<<<< HEAD
-=======
-resolution = 4um,4um
->>>>>>> c2e23b83
+spatial_resolution = 4um,4um
 
 [telescope2]
 position = -990.577um, 103.217um, 46.9283mm
@@ -31,10 +25,7 @@
 type = "timepix"
 pixel_pitch = 55um, 55um
 number_of_pixels = 256, 256
-<<<<<<< HEAD
-=======
-resolution = 4um,4um
->>>>>>> c2e23b83
+spatial_resolution = 4um,4um
 
 [dut]
 position = 1.00939mm, 569.607um, 76.9855mm
@@ -43,7 +34,7 @@
 type = "timepix"
 pixel_pitch = 55um, 55um
 number_of_pixels = 256, 256
-resolution = 4um,4um
+spatial_resolution = 4um,4um
 role = dut
 
 [telescope3]
@@ -53,7 +44,7 @@
 type = "timepix"
 pixel_pitch = 55um, 55um
 number_of_pixels = 256, 256
-resolution = 4um,4um
+spatial_resolution = 4um,4um
 role = reference
 
 [telescope4]
@@ -63,10 +54,7 @@
 type = "timepix"
 pixel_pitch = 55um, 55um
 number_of_pixels = 256, 256
-<<<<<<< HEAD
-=======
-resolution = 4um,4um
->>>>>>> c2e23b83
+spatial_resolution = 4um,4um
 
 [telescope5]
 position = -185.027um, 518.119um, 151.353mm
@@ -75,4 +63,4 @@
 type = "timepix"
 pixel_pitch = 55um, 55um
 number_of_pixels = 256, 256
-resolution = 4um,4um+spatial_resolution = 4um,4um